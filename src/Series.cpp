--- conflicted
+++ resolved
@@ -557,20 +557,12 @@
             if( dirtyRecursive || this->dirty() )
             {
                 // openIteration() will update the close status
-<<<<<<< HEAD
                 openIteration( it->first, it->second );
                 it->second.flush();
             }
 
             if( *it->second.m_closed
                 == Iteration::CloseStatus::ClosedInFrontend )
-=======
-                openIteration( i.first, i.second );
-                i.second.flush();
-            }
-
-            if( *i.second.m_closed == Iteration::CloseStatus::ClosedInFrontend )
->>>>>>> 3933874f
             {
                 Parameter< Operation::CLOSE_FILE > fClose;
                 IOHandler->enqueue(
@@ -620,42 +612,22 @@
                 */
                 written() = false;
                 iterations.written() = false;
-<<<<<<< HEAD
 
                 dirty() |= it->second.dirty();
                 std::string filename = iterationFilename( it->first );
                 it->second.flushFileBased(filename, it->first);
-=======
-
-                std::stringstream iteration("");
-                iteration << std::setw(*m_filenamePadding)
-                          << std::setfill('0') << i.first;
-                std::string filename =
-                    *m_filenamePrefix + iteration.str() + *m_filenamePostfix;
-
-                dirty() |= i.second.dirty();
-                i.second.flushFileBased(filename, i.first);
->>>>>>> 3933874f
 
                 iterations.flush(
                     auxiliary::replace_first(basePath(), "%T/", ""));
 
                 flushAttributes();
 
-<<<<<<< HEAD
                 switch( *it->second.m_closed )
-=======
-                switch( *i.second.m_closed )
->>>>>>> 3933874f
                 {
                     using CL = Iteration::CloseStatus;
                     case CL::Open:
                     case CL::ClosedTemporarily:
-<<<<<<< HEAD
                         *it->second.m_closed = CL::Open;
-=======
-                        *i.second.m_closed = CL::Open;
->>>>>>> 3933874f
                         break;
                     default:
                         // keep it
@@ -1178,11 +1150,7 @@
             *iteration.m_closed = CL::Open;
             break;
         case CL::ClosedInFrontend:
-<<<<<<< HEAD
-            // keep it like it is
-=======
             // just keep it like it is
->>>>>>> 3933874f
             break;
         default:
             throw std::runtime_error( "Unreachable!" );
