/* Copyright 2017-2020 Fabian Koller and Franz Poeschel
 *
 * This file is part of openPMD-api.
 *
 * openPMD-api is free software: you can redistribute it and/or modify
 * it under the terms of of either the GNU General Public License or
 * the GNU Lesser General Public License as published by
 * the Free Software Foundation, either version 3 of the License, or
 * (at your option) any later version.
 *
 * openPMD-api is distributed in the hope that it will be useful,
 * but WITHOUT ANY WARRANTY; without even the implied warranty of
 * MERCHANTABILITY or FITNESS FOR A PARTICULAR PURPOSE.  See the
 * GNU General Public License and the GNU Lesser General Public License
 * for more details.
 *
 * You should have received a copy of the GNU General Public License
 * and the GNU Lesser General Public License along with openPMD-api.
 * If not, see <http://www.gnu.org/licenses/>.
 */
#pragma once

#include "ADIOS2FilePosition.hpp"
#include "openPMD/IO/AbstractIOHandler.hpp"
#include "openPMD/IO/AbstractIOHandlerImpl.hpp"
#include "openPMD/IO/AbstractIOHandlerImplCommon.hpp"
#include "openPMD/IO/IOTask.hpp"
#include "openPMD/IO/InvalidatableFile.hpp"
#include "openPMD/auxiliary/JSON.hpp"
#include "openPMD/auxiliary/Option.hpp"
#include "openPMD/backend/Writable.hpp"
#include "openPMD/config.hpp"

#if openPMD_HAVE_ADIOS2
#    include <adios2.h>

#    include "openPMD/IO/ADIOS/ADIOS2Auxiliary.hpp"
#endif

#if openPMD_HAVE_MPI
#   include <mpi.h>
#endif

#include <array>
#include <exception>
#include <future>
#include <iostream>
#include <memory> // shared_ptr
#include <set>
#include <string>
#include <utility> // pair
#include <vector>

#include <nlohmann/json.hpp>
#include <unordered_map>

namespace openPMD
{
#if openPMD_HAVE_ADIOS2

class ADIOS2IOHandler;

namespace detail
{
    template < typename, typename > struct DatasetHelper;
    struct DatasetReader;
    struct AttributeReader;
    struct AttributeWriter;
    template < typename > struct AttributeTypes;
    struct DatasetOpener;
    template < typename > struct DatasetTypes;
    struct WriteDataset;
    struct BufferedActions;
    struct BufferedPut;
    struct BufferedGet;
    struct BufferedAttributeRead;
} // namespace detail


class ADIOS2IOHandlerImpl
: public AbstractIOHandlerImplCommon< ADIOS2FilePosition >
{
    template < typename, typename > friend struct detail::DatasetHelper;
    friend struct detail::DatasetReader;
    friend struct detail::AttributeReader;
    friend struct detail::AttributeWriter;
    template < typename > friend struct detail::AttributeTypes;
    friend struct detail::DatasetOpener;
    template < typename > friend struct detail::DatasetTypes;
    friend struct detail::WriteDataset;
    friend struct detail::BufferedActions;
    friend struct detail::BufferedAttributeRead;

    static constexpr bool ADIOS2_DEBUG_MODE = false;


public:

#if openPMD_HAVE_MPI

    ADIOS2IOHandlerImpl(
        AbstractIOHandler *,
        MPI_Comm,
        nlohmann::json config,
        std::string engineType );

#endif // openPMD_HAVE_MPI

    explicit ADIOS2IOHandlerImpl(
        AbstractIOHandler *,
        nlohmann::json config,
        std::string engineType );


    ~ADIOS2IOHandlerImpl( ) override = default;

    std::future< void > flush( ) override;

    void createFile( Writable *,
                     Parameter< Operation::CREATE_FILE > const & ) override;

    void createPath( Writable *,
                     Parameter< Operation::CREATE_PATH > const & ) override;

    void
    createDataset( Writable *,
                   Parameter< Operation::CREATE_DATASET > const & ) override;

    void
    extendDataset( Writable *,
                   Parameter< Operation::EXTEND_DATASET > const & ) override;

    void openFile( Writable *,
                   Parameter< Operation::OPEN_FILE > const & ) override;

    void closeFile( Writable *,
                    Parameter< Operation::CLOSE_FILE > const & ) override;

    void openPath( Writable *,
                   Parameter< Operation::OPEN_PATH > const & ) override;

    void closePath( Writable *,
                    Parameter< Operation::CLOSE_PATH > const & ) override;

    void openDataset( Writable *,
                      Parameter< Operation::OPEN_DATASET > & ) override;

    void deleteFile( Writable *,
                     Parameter< Operation::DELETE_FILE > const & ) override;

    void deletePath( Writable *,
                     Parameter< Operation::DELETE_PATH > const & ) override;

    void
    deleteDataset( Writable *,
                   Parameter< Operation::DELETE_DATASET > const & ) override;

    void deleteAttribute( Writable *,
                          Parameter< Operation::DELETE_ATT > const & ) override;

    void writeDataset( Writable *,
                       Parameter< Operation::WRITE_DATASET > const & ) override;

    void writeAttribute( Writable *,
                         Parameter< Operation::WRITE_ATT > const & ) override;

    void readDataset( Writable *,
                      Parameter< Operation::READ_DATASET > & ) override;

    void readAttribute( Writable *,
                        Parameter< Operation::READ_ATT > & ) override;

    void listPaths( Writable *, Parameter< Operation::LIST_PATHS > & ) override;

    void listDatasets( Writable *,
                       Parameter< Operation::LIST_DATASETS > & ) override;

    void
    listAttributes( Writable *,
                    Parameter< Operation::LIST_ATTS > & parameters ) override;

    void
    advance( Writable*, Parameter< Operation::ADVANCE > & ) override;

    /**
     * @brief The ADIOS2 access type to chose for Engines opened
     * within this instance.
     */
    adios2::Mode adios2AccessMode( );


private:
    adios2::ADIOS m_ADIOS;
    std::string engineType;

    struct ParameterizedOperator
    {
        adios2::Operator const op;
        adios2::Params const params;
    };

    std::vector< ParameterizedOperator > defaultOperators;

    auxiliary::TracingJSON m_config;
    static auxiliary::TracingJSON nullvalue;

    void
    init( nlohmann::json config );

    template< typename Key >
    auxiliary::TracingJSON
    config( Key && key, auxiliary::TracingJSON & cfg )
    {
        if( cfg.json().is_object() && cfg.json().contains( key ) )
        {
            return cfg[ key ];
        }
        else
        {
            return nullvalue;
        }
    }

    template< typename Key >
    auxiliary::TracingJSON
    config( Key && key )
    {
        return config< Key >( std::forward< Key >( key ), m_config );
    }

    /**
     *
     * @param config The top-level of the ADIOS2 configuration JSON object
     * with operators to be found under dataset.operators
     * @return first parameter: the operators, second parameters: whether
     * operators have been configured
     */
    std::pair< std::vector< ParameterizedOperator >, bool >
    getOperators( auxiliary::TracingJSON config );

    // use m_config
    std::pair< std::vector< ParameterizedOperator >, bool >
    getOperators();

    std::string
    fileSuffix() const;

    /*
     * We need to give names to IO objects. These names are irrelevant
     * within this application, since:
     * 1) The name of the file written to is decided by the opened Engine's
     *    name.
     * 2) The IOs are managed by the unordered_map m_fileData, so we do not
     *    need the ADIOS2 internal management.
     * Since within one m_ADIOS object, the same IO name cannot be used more
     * than once, we ensure different names by using the name counter.
     * This allows to overwrite a file later without error.
     */
    int nameCounter{0};

    /*
     * IO-heavy actions are deferred to a later point. This map stores for
     * each open file (identified by an InvalidatableFile object) an object
     * that manages IO-heavy actions, as well as its ADIOS2 objects, i.e.
     * IO and Engine object.
     * Not to be accessed directly, use getFileData().
     */
    std::unordered_map< InvalidatableFile,
                        std::unique_ptr< detail::BufferedActions >
    > m_fileData;

    std::map< std::string, adios2::Operator > m_operators;

    // Overrides from AbstractIOHandlerImplCommon.

    std::string
        filePositionToString( std::shared_ptr< ADIOS2FilePosition > ) override;

    std::shared_ptr< ADIOS2FilePosition >
    extendFilePosition( std::shared_ptr< ADIOS2FilePosition > const & pos,
                        std::string extend ) override;

    // Helper methods.

    auxiliary::Option< adios2::Operator >
    getCompressionOperator( std::string const & compression );

    /*
     * The name of the ADIOS2 variable associated with this Writable.
     * To be used for Writables that represent a dataset.
     */
    std::string nameOfVariable( Writable * writable );

    /**
     * @brief nameOfAttribute
     * @param writable The Writable at whose level the attribute lies.
     * @param attribute The openPMD name of the attribute.
     * @return The ADIOS2 name of the attribute, consisting of
     * the variable that the attribute is associated with
     * (possibly the empty string, representing no variable)
     * and the actual name.
     */
    std::string nameOfAttribute( Writable * writable, std::string attribute );

    /*
     * Figure out whether the Writable corresponds with a
     * group or a dataset.
     */
    ADIOS2FilePosition::GD groupOrDataset( Writable * );

    detail::BufferedActions & getFileData( InvalidatableFile file );

    void dropFileData( InvalidatableFile file );

    /*
     * Prepare a variable that already exists for an IO
     * operation, including:
     * (1) checking that its datatype matches T.
     * (2) the offset and extent match the variable's shape
     * (3) setting the offset and extent (ADIOS lingo: start
     *     and count)
     */
    template < typename T >
    adios2::Variable< T > verifyDataset( Offset const & offset,
                                         Extent const & extent, adios2::IO & IO,
                                         std::string const & var );
}; // ADIOS2IOHandlerImpl

/*
 * The following strings are used during parsing of the JSON configuration
 * string for the ADIOS2 backend.
 */
namespace ADIOS2Defaults
{
    using const_str = char const * const;
    constexpr const_str str_engine = "engine";
    constexpr const_str str_type = "type";
    constexpr const_str str_params = "parameters";
    constexpr const_str str_usesteps = "usesteps";
    constexpr const_str str_usesstepsAttribute = "__openPMD_internal/usesSteps";
} // namespace ADIOS2Defaults

namespace detail
{
    // Helper structs for calls to the switchType function

    struct DatasetReader
    {
        openPMD::ADIOS2IOHandlerImpl * m_impl;


        explicit DatasetReader( openPMD::ADIOS2IOHandlerImpl * impl );


        template < typename T >
        void operator( )( BufferedGet & bp, adios2::IO & IO,
                          adios2::Engine & engine,
                          std::string const & fileName );

        template < int T, typename... Params > void operator( )( Params &&... );
    };

    struct AttributeReader
    {
        template < typename T >
        Datatype operator( )( adios2::IO & IO, std::string name,
                          std::shared_ptr< Attribute::resource > resource );

        template < int n, typename... Params >
        Datatype operator( )( Params &&... );
    };

    struct AttributeWriter
    {
        template < typename T >
        void
        operator( )( ADIOS2IOHandlerImpl * impl, Writable * writable,
                     const Parameter< Operation::WRITE_ATT > & parameters );


        template < int n, typename... Params > void operator( )( Params &&... );
    };

    struct DatasetOpener
    {
        ADIOS2IOHandlerImpl * m_impl;


        explicit DatasetOpener( ADIOS2IOHandlerImpl * impl );


        template < typename T >
        void operator( )( InvalidatableFile, const std::string & varName,
                          Parameter< Operation::OPEN_DATASET > & parameters );


        template < int n, typename... Params > void operator( )( Params &&... );
    };

    struct WriteDataset
    {
        ADIOS2IOHandlerImpl * m_handlerImpl;


        WriteDataset( ADIOS2IOHandlerImpl * handlerImpl );


        template < typename T >
        void operator( )( BufferedPut & bp, adios2::IO & IO,
                          adios2::Engine & engine );

        template < int n, typename... Params > void operator( )( Params &&... );
    };

    struct VariableDefiner
    {
        // Parameters such as DatasetHelper< T >::defineVariable
        template < typename T, typename... Params >
        void operator( )( Params &&... params );

        template< int n, typename... Params >
        void
        operator()( Params &&... );
    };

    // Helper structs to help distinguish valid attribute/variable
    // datatypes from invalid ones

    /*
     * This struct's purpose is to have specialisations
     * for vector and array types, as well as the boolean
     * type (which is not natively supported by ADIOS).
     */
    template < typename T > struct AttributeTypes
    {
        using Attr = adios2::Attribute< T >;
        using BasicType = T;

        static Attr createAttribute( adios2::IO & IO, std::string name,
                                     BasicType value );

        static void
        readAttribute( adios2::IO & IO, std::string name,
                       std::shared_ptr< Attribute::resource > resource );

        /**
         * @brief Is the attribute given by parameters name and val already
         *        defined exactly in that way within the given IO?
         */
        static bool
        attributeUnchanged( adios2::IO & IO, std::string name, BasicType val )
        {
            auto attr = IO.InquireAttribute< BasicType >( name );
            if( !attr )
            {
                return false;
            }
            std::vector< BasicType > data = attr.Data();
            if( data.size() != 1 )
            {
                return false;
            }
            return data[ 0 ] == val;
        }
    };

    template< > struct AttributeTypes< std::complex< long double > >
    {
        using Attr = adios2::Attribute< std::complex< double > >;
        using BasicType = double;

        static Attr createAttribute( adios2::IO &, std::string,
                                     std::complex< long double > )
        {
            throw std::runtime_error(
                "[ADIOS2] Internal error: no support for long double complex attribute types" );
        }

        static void
        readAttribute( adios2::IO &, std::string,
                       std::shared_ptr< Attribute::resource > )
        {
            throw std::runtime_error(
                "[ADIOS2] Internal error: no support for long double complex attribute types" );
        }

        static bool
        attributeUnchanged(
            adios2::IO &, std::string, std::complex< long double > )
        {
            throw std::runtime_error(
                "[ADIOS2] Internal error: no support for long double complex attribute types" );
        }
    };

    template< > struct AttributeTypes< std::vector< std::complex< long double > > >
    {
        using Attr = adios2::Attribute< std::complex< double > >;
        using BasicType = double;

        static Attr createAttribute( adios2::IO &, std::string,
                                     const std::vector< std::complex< long double > > & )
        {
            throw std::runtime_error(
                "[ADIOS2] Internal error: no support for long double complex vector attribute types" );
        }

        static void
        readAttribute( adios2::IO &, std::string,
                       std::shared_ptr< Attribute::resource > )
        {
            throw std::runtime_error(
                "[ADIOS2] Internal error: no support for long double complex vector attribute types" );
        }

        static bool
        attributeUnchanged(
            adios2::IO &,
            std::string,
            std::vector< std::complex< long double > > )
        {
            throw std::runtime_error(
                "[ADIOS2] Internal error: no support for long double complex vector attribute types" );
        }
    };

    template < typename T > struct AttributeTypes< std::vector< T > >
    {
        using Attr = adios2::Attribute< T >;
        using BasicType = T;

        static Attr createAttribute( adios2::IO & IO, std::string name,
                                     const std::vector< T > & value );

        static void
        readAttribute( adios2::IO & IO, std::string name,
                       std::shared_ptr< Attribute::resource > resource );

        static bool
        attributeUnchanged(
            adios2::IO & IO,
            std::string name,
            std::vector< T > val )
        {
            auto attr = IO.InquireAttribute< BasicType >( name );
            if( !attr )
            {
                return false;
            }
            std::vector< BasicType > data = attr.Data();
            if( data.size() != val.size() )
            {
                return false;
            }
            for( size_t i = 0; i < val.size(); ++i )
            {
                if( data[ i ] != val[ i ] )
                {
                    return false;
                }
            }
            return true;
        }
    };

    template < typename T, size_t n >
    struct AttributeTypes< std::array< T, n > >
    {
        using Attr = adios2::Attribute< T >;
        using BasicType = T;

        static Attr createAttribute( adios2::IO & IO, std::string name,
                                     const std::array< T, n > & value );

        static void
        readAttribute( adios2::IO & IO, std::string name,
                       std::shared_ptr< Attribute::resource > resource );

        static bool
        attributeUnchanged(
            adios2::IO & IO,
            std::string name,
            std::array< T, n > val )
        {
            auto attr = IO.InquireAttribute< BasicType >( name );
            if( !attr )
            {
                return false;
            }
            std::vector< BasicType > data = attr.Data();
            if( data.size() != n )
            {
                return false;
            }
            for( size_t i = 0; i < n; ++i )
            {
                if( data[ i ] != val[ i ] )
                {
                    return false;
                }
            }
            return true;
        }
    };

    template <> struct AttributeTypes< bool >
    {
        using rep = detail::bool_representation;
        using Attr = adios2::Attribute< rep >;
        using BasicType = rep;

        static Attr createAttribute( adios2::IO & IO, std::string name,
                                     bool value );

        static void
        readAttribute( adios2::IO & IO, std::string name,
                       std::shared_ptr< Attribute::resource > resource );


        static constexpr rep toRep( bool b )
        {
            return b ? 1U : 0U;
        }


        static constexpr bool fromRep( rep r )
        {
            return r != 0;
        }

        static bool
        attributeUnchanged( adios2::IO & IO, std::string name, bool val )
        {
            auto attr = IO.InquireAttribute< BasicType >( name );
            if( !attr )
            {
                return false;
            }
            std::vector< BasicType > data = attr.Data();
            if( data.size() != 1 )
            {
                return false;
            }
            return data[ 0 ] == toRep( val );
        }
    };


    /**
     * This struct's only field indicates whether the template
     * parameter is a valid datatype to use for a dataset
     * (ADIOS2 variable).
     */
    template < typename T > struct DatasetTypes
    {
        static constexpr bool validType = true;
    };

    template < typename T > struct DatasetTypes< std::vector< T > >
    {
        static constexpr bool validType = false;
    };

    template <> struct DatasetTypes< bool >
    {
        static constexpr bool validType = false;
    };

    // missing std::complex< long double > type in ADIOS2 v2.6.0
    template <> struct DatasetTypes< std::complex< long double > >
    {
        static constexpr bool validType = false;
    };

    template < typename T, size_t n > struct DatasetTypes< std::array< T, n > >
    {
        static constexpr bool validType = false;
    };

    /*
     * This struct's purpose is to have exactly two specialisations:
     * (1) for types that are legal to use in a dataset
     * (2) for types that are not legal to use in a dataset
     * The methods in the latter specialisation will fail at runtime.
     */
    template < typename, typename = void > struct DatasetHelper;

    template < typename T >
    struct DatasetHelper<
        T, typename std::enable_if< DatasetTypes< T >::validType >::type >
    {
        openPMD::ADIOS2IOHandlerImpl * m_impl;


        explicit DatasetHelper( openPMD::ADIOS2IOHandlerImpl * impl );


        void openDataset( InvalidatableFile, const std::string & varName,
                          Parameter< Operation::OPEN_DATASET > & parameters );

        void readDataset( BufferedGet &, adios2::IO &, adios2::Engine &,
                          std::string const & fileName );

        /**
         * @brief Define a Variable of type T within the passed IO.
         *
         * @param IO The adios2::IO object within which to define the
         *           variable. The variable can later be retrieved from
         *           the IO using the passed name.
         * @param name As in adios2::IO::DefineVariable
         * @param compressions ADIOS2 operators, including an arbitrary
         *                     number of parameters, to be added to the
         *                     variable upon definition.
         * @param shape As in adios2::IO::DefineVariable
         * @param start As in adios2::IO::DefineVariable
         * @param count As in adios2::IO::DefineVariable
         * @param constantDims As in adios2::IO::DefineVariable
         */
        static void
        defineVariable(
            adios2::IO & IO,
            std::string const & name,
            std::vector< ADIOS2IOHandlerImpl::ParameterizedOperator > const &
                compressions,
            adios2::Dims const & shape = adios2::Dims(),
            adios2::Dims const & start = adios2::Dims(),
            adios2::Dims const & count = adios2::Dims(),
            bool const constantDims = false );

        void writeDataset( BufferedPut &, adios2::IO &, adios2::Engine & );
    };

    template < typename T >
    struct DatasetHelper<
        T, typename std::enable_if< !DatasetTypes< T >::validType >::type >
    {
        explicit DatasetHelper( openPMD::ADIOS2IOHandlerImpl * impl );


        static void throwErr( );

        template < typename... Params > void openDataset( Params &&... );

        template < typename... Params > void readDataset( Params &&... );

        template < typename... Params >
        static void defineVariable( Params &&... );

        template < typename... Params > void writeDataset( Params &&... );
    };

    // Other datatypes used in the ADIOS2IOHandler implementation


    struct BufferedActions;

    /*
     * IO-heavy action to be executed upon flushing.
     */
    struct BufferedAction
    {
        virtual ~BufferedAction( ) = default;

        virtual void run( BufferedActions & ) = 0;
    };

    struct BufferedGet : BufferedAction
    {
        std::string name;
        Parameter< Operation::READ_DATASET > param;

        void run( BufferedActions & ) override;
    };

    struct BufferedPut : BufferedAction
    {
        std::string name;
        Parameter< Operation::WRITE_DATASET > param;

        void run( BufferedActions & ) override;
    };

    struct BufferedAttributeRead : BufferedAction
    {
        Parameter< Operation::READ_ATT > param;
        std::string name;

        void run( BufferedActions & ) override;
    };

    /*
     * Manages per-file information about
     * (1) the file's IO and Engine objects
     * (2) the file's deferred IO-heavy actions
     */
    struct BufferedActions
    {
        BufferedActions( BufferedActions const & ) = delete;

        std::string m_file;
        std::string const m_IOName;
        adios2::ADIOS & m_ADIOS;
        adios2::IO m_IO;
        std::vector< std::unique_ptr< BufferedAction > > m_buffer;
<<<<<<< HEAD
=======
        /**
         * @brief std::optional would be more idiomatic, but it's not in
         *        the C++11 standard
         * @todo replace with std::optional upon switching to C++17
         */
        auxiliary::Option< adios2::Engine > m_engine;
>>>>>>> 25636516
        adios2::Mode m_mode;
        detail::WriteDataset const m_writeDataset;
        detail::DatasetReader const m_readDataset;
        detail::AttributeReader const m_attributeReader;

        /*
         * We call an attribute committed if the step during which it was
         * written has been closed.
         * A committed attribute cannot be modified.
         */
        std::set< std::string > uncommittedAttributes;
        /*
         * The openPMD API will generally create new attributes for each
         * iteration. This results in a growing number of attributes over time.
         * In streaming-based modes, these will be completely sent anew in each
         * iteration. If the following boolean is true, old attributes will be
         * removed upon CLOSE_GROUP.
         * Should not be set to true in persistent backends.
         * Will be automatically set by BufferedActions::configure_IO depending
         * on chosen ADIOS2 engine and can not be explicitly overridden by user.
         */
        bool optimizeAttributesStreaming = false;
        enum class Steps
        {
            UseSteps,
            DontUseSteps,
            Undecided
        };
        /*
         * Workaround for the fact that ADIOS steps (currently) break random-
         * access: Make ADIOS steps opt-in for persistent backends.
         */
        Steps useAdiosSteps = Steps::Undecided;

        using AttributeMap_t = std::map< std::string, adios2::Params >;

        BufferedActions( ADIOS2IOHandlerImpl & impl, InvalidatableFile file );

        ~BufferedActions( );

        adios2::Engine & getEngine( );
        adios2::Engine & requireActiveStep( );

        template < typename BA > void enqueue( BA && ba );

        template < typename BA > void enqueue( BA && ba, decltype( m_buffer ) & );

        void flush( );

        /**
         * @brief Begin or end an ADIOS step.
         *
         * @param mode Whether to begin or end a step.
         * @return AdvanceStatus
         */
        AdvanceStatus
        advance( AdvanceMode mode );

        /*
         * Delete all buffered actions without running them.
         */
        void drop( );

        AttributeMap_t const &
        availableAttributes();

        std::vector< std::string >
        availableAttributesPrefixed( std::string const & prefix );

        /*
         * See description below.
         */
        void
        invalidateAttributesMap();

        AttributeMap_t const &
        availableVariables();

        std::vector< std::string >
        availableVariablesPrefixed( std::string const & prefix );

        /*
         * See description below.
         */
        void
        invalidateVariablesMap();

    private:
        // ADIOS engine
        std::string m_engineType;
        /*
         * streamStatus is NoStream for file-based ADIOS engines.
         * This is relevant for the method BufferedActions::requireActiveStep,
         * where a step is only opened if the status is OutsideOfStep, but not
         * if NoStream. The rationale behind this is that parsing a Series
         * works differently for file-based and for stream-based engines:
         * * stream-based: Iterations are parsed as they arrive. For parsing an
         *   iteration, the iteration must be awaited.
         *   BufferedActions::requireActiveStep takes care of this.
         * * file-based: The Series is parsed up front. If no step has been
         *   opened yet, ADIOS2 gives access to all variables and attributes
         *   from all steps. Upon opening a step, only the variables from that
         *   step are shown which hinders parsing. So, until a step is
         *   explicitly opened via ADIOS2IOHandlerImpl::advance, do not open
         *   one.
         *   (This is a workaround for the fact that attributes
         *    are not associated with steps in ADIOS -- seeing all attributes
         *    from all steps in file-based engines, but only the current
         *    variables breaks parsing otherwise.)
         *
         */
        enum class StreamStatus
        {
            NoStream,
            DuringStep,
            OutsideOfStep,
            StreamOver
        };
        StreamStatus streamStatus = StreamStatus::NoStream;
        adios2::Engine m_engine;
        adios2::StepStatus m_lastStepStatus = adios2::StepStatus::OK;

        /*
         * ADIOS2 does not give direct access to its internal attribute and
         * variable maps, but will instead give access to copies of them.
         * In order to avoid unnecessary copies, we buffer the returned map.
         * The downside of this is that we need to pay attention to invalidate
         * the map whenever an attribute/variable is altered. In that case, we
         * fetch the map anew.
         * If empty, the buffered map has been invalidated and needs to be
         * queried from ADIOS2 again. If true, the buffered map is equivalent to
         * the map that would be returned by a call to
         * IO::Available(Attributes|Variables).
         */
<<<<<<< HEAD
        bool m_availableAttributesValid = false;
        AttributeMap_t m_availableAttributes;

        bool m_availableVariablesValid = false;
        AttributeMap_t m_availableVariables;

        void
        configure_IO( ADIOS2IOHandlerImpl & impl );
=======
        auxiliary::Option< AttributeMap_t > m_availableAttributes;
        auxiliary::Option< AttributeMap_t > m_availableVariables;
>>>>>>> 25636516
    };


} // namespace detail
#endif // openPMD_HAVE_ADIOS2


class ADIOS2IOHandler : public AbstractIOHandler
{
#if openPMD_HAVE_ADIOS2

friend class ADIOS2IOHandlerImpl;

private:
    ADIOS2IOHandlerImpl m_impl;

public:
    ~ADIOS2IOHandler( ) override
    {
        // we must not throw in a destructor
        try
        {
            this->flush( );
        }
        catch( std::exception const & ex )
        {
            std::cerr << "[~ADIOS2IOHandler] An error occurred: " << ex.what() << std::endl;
        }
        catch( ... )
        {
            std::cerr << "[~ADIOS2IOHandler] An error occurred." << std::endl;
        }
    }

#else
public:
#endif

#if openPMD_HAVE_MPI

    ADIOS2IOHandler(
        std::string path,
        Access,
        MPI_Comm,
        nlohmann::json options,
        std::string engineType );

#endif

    ADIOS2IOHandler(
        std::string path,
        Access,
        nlohmann::json options,
        std::string engineType );

    std::string backendName() const override { return "ADIOS2"; }

    std::future< void > flush( ) override;
}; // ADIOS2IOHandler
} // namespace openPMD<|MERGE_RESOLUTION|>--- conflicted
+++ resolved
@@ -802,15 +802,6 @@
         adios2::ADIOS & m_ADIOS;
         adios2::IO m_IO;
         std::vector< std::unique_ptr< BufferedAction > > m_buffer;
-<<<<<<< HEAD
-=======
-        /**
-         * @brief std::optional would be more idiomatic, but it's not in
-         *        the C++11 standard
-         * @todo replace with std::optional upon switching to C++17
-         */
-        auxiliary::Option< adios2::Engine > m_engine;
->>>>>>> 25636516
         adios2::Mode m_mode;
         detail::WriteDataset const m_writeDataset;
         detail::DatasetReader const m_readDataset;
@@ -900,6 +891,7 @@
 
     private:
         // ADIOS engine
+        auxiliary::Option< adios2::Engine > m_engine;
         std::string m_engineType;
         /*
          * streamStatus is NoStream for file-based ADIOS engines.
@@ -930,7 +922,6 @@
             StreamOver
         };
         StreamStatus streamStatus = StreamStatus::NoStream;
-        adios2::Engine m_engine;
         adios2::StepStatus m_lastStepStatus = adios2::StepStatus::OK;
 
         /*
@@ -941,23 +932,15 @@
          * the map whenever an attribute/variable is altered. In that case, we
          * fetch the map anew.
          * If empty, the buffered map has been invalidated and needs to be
-         * queried from ADIOS2 again. If true, the buffered map is equivalent to
+         * queried from ADIOS2 again. If full, the buffered map is equivalent to
          * the map that would be returned by a call to
          * IO::Available(Attributes|Variables).
          */
-<<<<<<< HEAD
-        bool m_availableAttributesValid = false;
-        AttributeMap_t m_availableAttributes;
-
-        bool m_availableVariablesValid = false;
-        AttributeMap_t m_availableVariables;
+        auxiliary::Option< AttributeMap_t > m_availableAttributes;
+        auxiliary::Option< AttributeMap_t > m_availableVariables;
 
         void
         configure_IO( ADIOS2IOHandlerImpl & impl );
-=======
-        auxiliary::Option< AttributeMap_t > m_availableAttributes;
-        auxiliary::Option< AttributeMap_t > m_availableVariables;
->>>>>>> 25636516
     };
 
 
