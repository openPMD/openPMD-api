--- conflicted
+++ resolved
@@ -578,22 +578,14 @@
     if( IOHandler->m_frontendAccess == Access::READ_ONLY )
         for( auto it = begin; it != end; ++it )
         {
-<<<<<<< HEAD
-            if( *it->second.m_closed ==
-                Iteration::CloseStatus::ClosedInBackend )
-=======
-            bool const dirtyRecursive = i.second.dirtyRecursive();
-            if( *i.second.m_closed == Iteration::CloseStatus::ClosedInBackend )
->>>>>>> ca25be77
+            bool const dirtyRecursive = it->second.dirtyRecursive();
+            if( *it->second.m_closed
+                == Iteration::CloseStatus::ClosedInBackend )
             {
                 // file corresponding with the iteration has previously been
                 // closed and fully flushed
                 // verify that there have been no further accesses
-<<<<<<< HEAD
-                if( it->second.dirtyRecursive() )
-=======
                 if( dirtyRecursive )
->>>>>>> ca25be77
                 {
                     throw std::runtime_error(
                         "[Series] Detected illegal access to iteration that "
@@ -601,11 +593,6 @@
                 }
                 continue;
             }
-<<<<<<< HEAD
-            it->second.flush();
-            if( *it->second.m_closed ==
-                Iteration::CloseStatus::ClosedInFrontend )
-=======
             /*
              * Opening a file is expensive, so let's do it only if necessary.
              * Necessary if:
@@ -618,11 +605,11 @@
                 continue;
             }
 
-            openIteration( i.first, i.second );
-
-            i.second.flush();
-            if( *i.second.m_closed == Iteration::CloseStatus::ClosedInFrontend )
->>>>>>> ca25be77
+            openIteration( it->first, it->second );
+
+            it->second.flush();
+            if( *it->second.m_closed
+                == Iteration::CloseStatus::ClosedInFrontend )
             {
                 Parameter< Operation::CLOSE_FILE > fClose;
                 IOHandler->enqueue(
@@ -636,13 +623,9 @@
         bool allDirty = dirty();
         for( auto it = begin; it != end; ++it )
         {
-<<<<<<< HEAD
-            if( *it->second.m_closed ==
-                Iteration::CloseStatus::ClosedInBackend )
-=======
-            bool const dirtyRecursive = i.second.dirtyRecursive();
-            if( *i.second.m_closed == Iteration::CloseStatus::ClosedInBackend )
->>>>>>> ca25be77
+            bool const dirtyRecursive = it->second.dirtyRecursive();
+            if( *it->second.m_closed
+                == Iteration::CloseStatus::ClosedInBackend )
             {
                 // file corresponding with the iteration has previously been
                 // closed and fully flushed
@@ -653,11 +636,7 @@
                         "[Series] Closed iteration has not been written. This "
                         "is an internal error." );
                 }
-<<<<<<< HEAD
-                if( it->second.dirtyRecursive() )
-=======
                 if( dirtyRecursive )
->>>>>>> ca25be77
                 {
                     throw std::runtime_error(
                         "[Series] Detected illegal access to iteration that "
@@ -1277,7 +1256,6 @@
                 return [](std::string const &) -> std::tuple<bool, int> { return std::tuple<bool, int>{false, 0}; };
         }
     }
-<<<<<<< HEAD
 } // namespace [anonymous]
 
 SeriesIterator::SeriesIterator() : m_series()
@@ -1467,7 +1445,4 @@
     }
     return res;
 }
-=======
-} // namespace
->>>>>>> ca25be77
 } // namespace openPMD