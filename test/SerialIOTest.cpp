--- conflicted
+++ resolved
@@ -1514,12 +1514,8 @@
                                      {7.3689453e-06f, 7.3689453e-06f, 7.3689453e-06f}}};
         Offset offset{20, 20, 150};
         Extent extent{3, 3, 3};
-<<<<<<< HEAD
-        auto data = B_z.loadChunk(offset, extent);
-        o.flush();
-=======
         auto data = B_z.loadChunk<float>(offset, extent);
->>>>>>> f245dda5
+        o.flush();
         float* raw_ptr = data.get();
 
         for( int i = 0; i < 3; ++i )
