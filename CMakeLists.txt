# Preamble ####################################################################
#
cmake_minimum_required(VERSION 3.15.0)

<<<<<<< HEAD
# macOS 10.14 is required for certain C++17 features.
# (This variable needs to be set before calling `project`.)
set(CMAKE_OSX_DEPLOYMENT_TARGET "10.14" CACHE STRING "Minimum OS X deployment version")

project(openPMD VERSION 0.15.0) # LANGUAGES CXX
=======
project(openPMD VERSION 0.16.0) # LANGUAGES CXX
>>>>>>> 4423be42

# the openPMD "markup"/"schema" standard version
set(openPMD_STANDARD_VERSION 1.1.0)

include(${openPMD_SOURCE_DIR}/cmake/openPMDFunctions.cmake)


# CMake policies ##############################################################
#
# Search in <PackageName>_ROOT:
#   https://cmake.org/cmake/help/v3.12/policy/CMP0074.html
if(POLICY CMP0074)
    cmake_policy(SET CMP0074 NEW)
endif()

# We use simple syntax in cmake_dependent_option, so we are compatible with the
# extended syntax in CMake 3.22+
# https://cmake.org/cmake/help/v3.22/policy/CMP0127.html
if(POLICY CMP0127)
    cmake_policy(SET CMP0127 NEW)
endif()


# No in-Source builds #########################################################
#
# In-source builds clutter up the source directory and lead to mistakes with
# generated includes
if(openPMD_SOURCE_DIR STREQUAL openPMD_BINARY_DIR)
  message(FATAL_ERROR "In-source builds are not possible. "
          "Please remove the CMakeFiles/ directory and CMakeCache.txt file. "
          "Then run CMake in a temporary build directory. "
          "Learn more: https://hsf-training.github.io/hsf-training-cmake-webpage/02-building/index.html")
endif()


# Project structure ###########################################################
#
get_property(isMultiConfig GLOBAL PROPERTY GENERATOR_IS_MULTI_CONFIG)

# temporary build directories
if(NOT openPMD_ARCHIVE_OUTPUT_DIRECTORY)
    if(CMAKE_ARCHIVE_OUTPUT_DIRECTORY)
        set(openPMD_ARCHIVE_OUTPUT_DIRECTORY ${CMAKE_ARCHIVE_OUTPUT_DIRECTORY})
    else()
        set(openPMD_ARCHIVE_OUTPUT_DIRECTORY "${CMAKE_BINARY_DIR}/lib")
    endif()
endif()
if(NOT openPMD_LIBRARY_OUTPUT_DIRECTORY)
    if(CMAKE_LIBRARY_OUTPUT_DIRECTORY)
        set(openPMD_LIBRARY_OUTPUT_DIRECTORY ${CMAKE_LIBRARY_OUTPUT_DIRECTORY})
    else()
        set(openPMD_LIBRARY_OUTPUT_DIRECTORY "${CMAKE_BINARY_DIR}/lib")
    endif()
endif()
if(NOT openPMD_RUNTIME_OUTPUT_DIRECTORY)
    if(CMAKE_RUNTIME_OUTPUT_DIRECTORY)
        set(openPMD_RUNTIME_OUTPUT_DIRECTORY ${CMAKE_RUNTIME_OUTPUT_DIRECTORY})
    else()
        set(openPMD_RUNTIME_OUTPUT_DIRECTORY "${CMAKE_BINARY_DIR}/bin")
    endif()
endif()
if(NOT openPMD_PDB_OUTPUT_DIRECTORY)
    if(CMAKE_PDB_OUTPUT_DIRECTORY)
        set(openPMD_PDB_OUTPUT_DIRECTORY ${CMAKE_PDB_OUTPUT_DIRECTORY})
    else()
        set(openPMD_PDB_OUTPUT_DIRECTORY ${openPMD_LIBRARY_OUTPUT_DIRECTORY})
    endif()
endif()
if(NOT openPMD_COMPILE_PDB_OUTPUT_DIRECTORY)
    if(CMAKE_COMPILE_PDB_OUTPUT_DIRECTORY)
        set(openPMD_COMPILE_PDB_OUTPUT_DIRECTORY ${CMAKE_COMPILE_PDB_OUTPUT_DIRECTORY})
    else()
        set(openPMD_COMPILE_PDB_OUTPUT_DIRECTORY ${openPMD_LIBRARY_OUTPUT_DIRECTORY})
    endif()
endif()

# install directories
if(NOT CMAKE_INSTALL_LIBDIR AND NOT WIN32)
    include(GNUInstallDirs)
endif()

if(NOT openPMD_INSTALL_PREFIX)
    if(CMAKE_INSTALL_PREFIX)
        set(openPMD_INSTALL_PREFIX "${CMAKE_INSTALL_PREFIX}")
    else()
        message(FATAL_ERROR "openPMD_INSTALL_PREFIX / CMAKE_INSTALL_PREFIX not set.")
    endif()
endif()
if(NOT openPMD_INSTALL_BINDIR)
    if(CMAKE_INSTALL_BINDIR)
        set(openPMD_INSTALL_BINDIR "${CMAKE_INSTALL_BINDIR}")
    else()
        set(openPMD_INSTALL_BINDIR bin)
    endif()
endif()
if(NOT openPMD_INSTALL_INCLUDEDIR)
    if(CMAKE_INSTALL_INCLUDEDIR)
        set(openPMD_INSTALL_INCLUDEDIR "${CMAKE_INSTALL_INCLUDEDIR}")
    else()
        set(openPMD_INSTALL_INCLUDEDIR include)
    endif()
endif()
if(NOT openPMD_INSTALL_LIBDIR)
    if(CMAKE_INSTALL_LIBDIR)
        set(openPMD_INSTALL_LIBDIR "${CMAKE_INSTALL_LIBDIR}")
    else()
        if(WIN32)
            set(openPMD_INSTALL_LIBDIR Lib)
        else()
            set(openPMD_INSTALL_LIBDIR lib)
        endif()
    endif()
endif()
if(NOT openPMD_INSTALL_CMAKEDIR)
    if(CMAKE_INSTALL_CMAKEDIR)
        set(openPMD_INSTALL_CMAKEDIR "${CMAKE_INSTALL_CMAKEDIR}/openPMD")
    else()
        if(WIN32)
            set(openPMD_INSTALL_CMAKEDIR "cmake")
        else()
            set(openPMD_INSTALL_CMAKEDIR "${CMAKE_INSTALL_LIBDIR}/cmake/openPMD")
        endif()
    endif()
endif()


# Options and Variants ########################################################
#
function(openpmd_option name description default)
    set(openPMD_USE_${name} ${default} CACHE STRING "${description}")
    set_property(CACHE openPMD_USE_${name} PROPERTY
        STRINGS "ON;TRUE;AUTO;OFF;FALSE"
    )
    # list of all possible options
    set(openPMD_CONFIG_OPTIONS ${openPMD_CONFIG_OPTIONS} ${name} PARENT_SCOPE)
endfunction()

openpmd_option(MPI            "Parallel, Multi-Node I/O for clusters"     AUTO)
openpmd_option(HDF5           "HDF5 backend (.h5 files)"                  AUTO)
openpmd_option(ADIOS2         "ADIOS2 backend (.bp files)"                AUTO)
openpmd_option(Julia          "Enable Julia bindings"                     OFF)
openpmd_option(PYTHON         "Enable Python bindings"                    AUTO)

option(openPMD_INSTALL               "Add installation targets"             ON)
option(openPMD_INSTALL_RPATH         "Add RPATHs to installed binaries"     ON)
option(openPMD_HAVE_PKGCONFIG        "Generate a .pc file for pkg-config"   ON)
option(openPMD_USE_INTERNAL_CATCH    "Use internally shipped Catch2"        ON)
option(openPMD_USE_INTERNAL_PYBIND11 "Use internally shipped pybind11"      ON)
option(openPMD_USE_INTERNAL_JSON     "Use internally shipped nlohmann-json" ON)
option(openPMD_USE_INTERNAL_TOML11   "Use internally shipped toml11"        ON)

option(openPMD_USE_INVASIVE_TESTS "Enable unit tests that modify source code" OFF)
option(openPMD_USE_VERIFY "Enable internal VERIFY (assert) macro independent of build type" ON)

set(CMAKE_CONFIGURATION_TYPES "Release;Debug;MinSizeRel;RelWithDebInfo")
if(NOT CMAKE_BUILD_TYPE)
    set(CMAKE_BUILD_TYPE "Release")
endif()

include(CMakeDependentOption)

# change CMake default (static libs):
# build shared libs if supported by target platform
get_property(SHARED_LIBS_SUPPORTED GLOBAL PROPERTY TARGET_SUPPORTS_SHARED_LIBS)
if(DEFINED BUILD_SHARED_LIBS)
    set(openPMD_BUILD_SHARED_LIBS_DEFAULT ${BUILD_SHARED_LIBS})
else()
    set(openPMD_BUILD_SHARED_LIBS_DEFAULT ${SHARED_LIBS_SUPPORTED})
endif()
option(openPMD_BUILD_SHARED_LIBS "Build shared libraries (so/dylib/dll)."
    ${openPMD_BUILD_SHARED_LIBS_DEFAULT})
if(openPMD_BUILD_SHARED_LIBS AND NOT SHARED_LIBS_SUPPORTED)
    message(FATAL_ERROR "openPMD_BUILD_SHARED_LIBS requested but not supported by platform")
endif()

# Testing logic with possibility to overwrite on a project basis in superbuilds
include(CTest)
mark_as_advanced(BUILD_TESTING) # automatically defined, default: ON
if(DEFINED BUILD_TESTING)
    set(openPMD_BUILD_TESTING_DEFAULT ${BUILD_TESTING})
else()
    set(openPMD_BUILD_TESTING_DEFAULT ON)
endif()
option(openPMD_BUILD_TESTING "Build the openPMD tests"
    ${openPMD_BUILD_TESTING_DEFAULT})

# deprecated: backwards compatibility to <= 0.13.*
if(NOT DEFINED BUILD_CLI_TOOLS)
    set(BUILD_CLI_TOOLS ON)
endif()
if(NOT DEFINED BUILD_EXAMPLES)
    set(BUILD_EXAMPLES ON)
endif()
option(openPMD_BUILD_CLI_TOOLS "Build the command line tools" ${BUILD_CLI_TOOLS})
option(openPMD_BUILD_EXAMPLES  "Build the examples" ${BUILD_EXAMPLES})
openpmd_option(CUDA_EXAMPLES   "Use CUDA in examples" OFF)


# Helper Functions ############################################################
#
# C++ standard: requirements for a target
function(openpmd_cxx_required target)
    target_compile_features(${target} PUBLIC cxx_std_17)
    set_target_properties(${target} PROPERTIES
        CXX_EXTENSIONS OFF
        CXX_STANDARD_REQUIRED ON
    )
endfunction()

# CUDA C++ standard: requirements for a target
function(openpmd_cuda_required target)
   target_compile_features(${target} PUBLIC cuda_std_17)
   set_target_properties(${target} PROPERTIES
       CUDA_SEPARABLE_COMPILATION ON
       CUDA_EXTENSIONS OFF
       CUDA_STANDARD_REQUIRED ON)
endfunction()


# Dependencies ################################################################
#
# external library: MPI (optional)
# Implementation quirks for BullMPI, Clang+MPI and Brew's MPICH
#   definitely w/o MPI::MPI_C:
#     brew's MPICH with C-flag work-arounds - errors AppleClang for CXX targets
#     https://github.com/Homebrew/homebrew-core/issues/80465
#     https://lists.mpich.org/pipermail/discuss/2020-January/005863.html
#   sometimes needed MPI::MPI_C in the past:
#     Clang+MPI: Potentially needed MPI::MPI_C targets in the past
#                (exact MPI flavor & Clang version lost)
#     BullMPI: PUBLIC dependency to MPI::MPI_CXX is missing in MPI::MPI_C target
set(openPMD_MPI_LINK_C_DEFAULT OFF)
option(openPMD_MPI_LINK_C  "Also link the MPI C targets" ${openPMD_MPI_LINK_C_DEFAULT})
mark_as_advanced(openPMD_MPI_LINK_C)
set(openPMD_MPI_NEED_COMPONENTS CXX)
set(openPMD_MPI_TARGETS MPI::MPI_CXX)
if(openPMD_MPI_LINK_C)
    set(openPMD_MPI_NEED_COMPONENTS C ${openPMD_MPI_NEED_COMPONENTS})
    set(openPMD_MPI_TARGETS MPI::MPI_C ${openPMD_MPI_TARGETS})
endif()

if(openPMD_USE_MPI STREQUAL AUTO)
    find_package(MPI COMPONENTS ${openPMD_MPI_NEED_COMPONENTS})
    if(MPI_FOUND)
        set(openPMD_HAVE_MPI TRUE)
    else()
        set(openPMD_HAVE_MPI FALSE)
    endif()
elseif(openPMD_USE_MPI)
    find_package(MPI REQUIRED COMPONENTS ${openPMD_MPI_NEED_COMPONENTS})
    set(openPMD_HAVE_MPI TRUE)
else()
    set(openPMD_HAVE_MPI FALSE)
endif()


# external library: nlohmann-json (required)
if(openPMD_USE_INTERNAL_JSON)
    set(JSON_BuildTests OFF CACHE INTERNAL "")
    set(JSON_Install OFF CACHE INTERNAL "")  # only used PRIVATE
    add_subdirectory("${openPMD_SOURCE_DIR}/share/openPMD/thirdParty/json")
    message(STATUS "nlohmann-json: Using INTERNAL version '3.9.1'")
else()
    find_package(nlohmann_json 3.9.1 CONFIG REQUIRED)
    message(STATUS "nlohmann-json: Found version '${nlohmann_json_VERSION}'")
endif()
add_library(openPMD::thirdparty::nlohmann_json INTERFACE IMPORTED)
target_link_libraries(openPMD::thirdparty::nlohmann_json
    INTERFACE nlohmann_json::nlohmann_json)

# external library: toml11
if(openPMD_USE_INTERNAL_TOML11)
    set(toml11_INSTALL OFF CACHE INTERNAL "")
    add_subdirectory("${openPMD_SOURCE_DIR}/share/openPMD/thirdParty/toml11")
    message(STATUS "toml11: Using INTERNAL version '3.7.1'")
else()
    find_package(toml11 3.7.1 CONFIG REQUIRED)
    message(STATUS "toml11: Found version '${toml11_VERSION}'")
endif()
add_library(openPMD::thirdparty::toml11 INTERFACE IMPORTED)
target_link_libraries(openPMD::thirdparty::toml11
    INTERFACE toml11::toml11)


# external: CUDA (optional)
if(openPMD_BUILD_EXAMPLES)  # currently only used in examples
    if(openPMD_USE_CUDA_EXAMPLES STREQUAL AUTO)
       find_package(CUDAToolkit)
    elseif(openPMD_USE_CUDA_EXAMPLES)
       find_package(CUDAToolkit REQUIRED)
    endif()
endif()
if(CUDAToolkit_FOUND)
    enable_language(CUDA)
    set(openPMD_HAVE_CUDA_EXAMPLES TRUE)
else()
    set(openPMD_HAVE_CUDA_EXAMPLES FALSE)
endif()

# external library: HDF5 (optional)
#   note: in the new hdf5-cmake.config files, major releases like
#         1.8, 1.10 and 1.12 are not marked compatible versions
#   We could use CMake 3.19.0+ version ranges, but:
#     - this issues a Wdev warning with FindHDF5.cmake
#     - does not work at least with HDF5 1.10:
#       Could not find a configuration file for package "HDF5" that is compatible
#         with requested version range "1.8.13...1.12".
#         The following configuration files were considered but not accepted:
#         ../share/cmake/hdf5/hdf5-config.cmake, version: 1.10.7
#     - thus, we do our own HDF5_VERSION check...
if(openPMD_USE_HDF5 STREQUAL AUTO)
    set(HDF5_PREFER_PARALLEL ${openPMD_HAVE_MPI})
    find_package(HDF5 COMPONENTS C)
    if(HDF5_FOUND)
        set(openPMD_HAVE_HDF5 TRUE)
    else()
        set(openPMD_HAVE_HDF5 FALSE)
    endif()
elseif(openPMD_USE_HDF5)
    set(HDF5_PREFER_PARALLEL ${openPMD_HAVE_MPI})
    find_package(HDF5 REQUIRED COMPONENTS C)
    set(openPMD_HAVE_HDF5 TRUE)
else()
    set(openPMD_HAVE_HDF5 FALSE)
endif()

# HDF5 checks
string(CONCAT openPMD_HDF5_STATUS "")
# version: lower limit
if(openPMD_HAVE_HDF5 AND HDF5_VERSION VERSION_LESS 1.8.13)
    string(CONCAT openPMD_HDF5_STATUS
        "Found HDF5 version ${HDF5_VERSION} is too old. At least "
        "version 1.8.13 is required.\n")
endif()
# we imply support for parallel I/O if MPI variant is ON
if(openPMD_HAVE_MPI AND openPMD_HAVE_HDF5
    AND NOT HDF5_IS_PARALLEL      # FindHDF5.cmake
    AND NOT HDF5_ENABLE_PARALLEL  # hdf5-config.cmake
)
    string(CONCAT openPMD_HDF5_STATUS
            "Found MPI but only serial version of HDF5. Either set "
            "openPMD_USE_MPI=OFF to disable MPI or set openPMD_USE_HDF5=OFF "
            "to disable HDF5 or provide a parallel install of HDF5.\n")
endif()
# HDF5 includes mpi.h in the public header H5public.h if parallel
if(openPMD_HAVE_HDF5 AND
   (HDF5_IS_PARALLEL OR HDF5_ENABLE_PARALLEL)
   AND NOT openPMD_HAVE_MPI)
    string(CONCAT openPMD_HDF5_STATUS
        "Found only parallel version of HDF5 but no MPI. Either set "
        "openPMD_USE_MPI=ON to force using MPI or set openPMD_USE_HDF5=OFF "
        "to disable HDF5 or provide a serial install of HDF5.\n")
endif()

if(openPMD_HDF5_STATUS)
    string(CONCAT openPMD_HDF5_STATUS
        ${openPMD_HDF5_STATUS}
        "If you manually installed a version of HDF5 in "
        "a non-default path, add its installation prefix to the "
        "environment variable CMAKE_PREFIX_PATH to find it: "
        "https://cmake.org/cmake/help/latest/envvar/CMAKE_PREFIX_PATH.html")
    if(openPMD_USE_HDF5 STREQUAL AUTO)
        message(WARNING "${openPMD_HDF5_STATUS}")
        set(openPMD_HAVE_HDF5 FALSE)
    elseif(openPMD_USE_HDF5)
        message(FATAL_ERROR "${openPMD_HDF5_STATUS}")
    endif()
endif()

# external library: ADIOS2 (optional)
if(openPMD_USE_ADIOS2 STREQUAL AUTO)
    find_package(ADIOS2 2.7.0 CONFIG)
    if(ADIOS2_FOUND)
        set(openPMD_HAVE_ADIOS2 TRUE)
    else()
        set(openPMD_HAVE_ADIOS2 FALSE)
    endif()
elseif(openPMD_USE_ADIOS2)
    find_package(ADIOS2 2.7.0 REQUIRED CONFIG)
    set(openPMD_HAVE_ADIOS2 TRUE)
else()
    set(openPMD_HAVE_ADIOS2 FALSE)
endif()

# TODO: Check if ADIOS2 is parallel when openPMD_HAVE_MPI is ON

# External library: libcxxwrap-julia
if(openPMD_USE_Julia)
    find_package(JlCxx 0.8.3 REQUIRED)
    set(openPMD_HAVE_Julia TRUE)
else()
    set(openPMD_HAVE_Julia FALSE)
endif()
if(openPMD_HAVE_Julia)
    get_target_property(JlCxx_location JlCxx::cxxwrap_julia LOCATION)
    get_filename_component(JlCxx_location ${JlCxx_location} DIRECTORY)
    set(CMAKE_INSTALL_RPATH "${CMAKE_INSTALL_PREFIX}/lib;${JlCxx_location}")
    message(STATUS "Found JlCxx version ${JlCxx_VERSION} at ${JlCxx_location}")
endif()

# external library: pybind11 (optional)
set(_PY_DEV_MODULE Development.Module)
if(CMAKE_VERSION VERSION_LESS 3.18.0)
    # over-specification needed for CMake<3.18
    #   https://pybind11.readthedocs.io/en/latest/compiling.html#findpython-mode
    #   https://cmake.org/cmake/help/v3.18/module/FindPython.html
    set(_PY_DEV_MODULE Development)
endif()
if(openPMD_USE_PYTHON STREQUAL AUTO)
    find_package(Python 3.7.0 COMPONENTS Interpreter ${_PY_DEV_MODULE})
    if(Python_FOUND)
        if(openPMD_USE_INTERNAL_PYBIND11)
            add_subdirectory("${openPMD_SOURCE_DIR}/share/openPMD/thirdParty/pybind11")
            set(openPMD_HAVE_PYTHON TRUE)
            message(STATUS "pybind11: Using INTERNAL version 2.10.1")
        else()
            find_package(pybind11 2.10.1 CONFIG)
            if(pybind11_FOUND)
                set(openPMD_HAVE_PYTHON TRUE)
                message(STATUS "pybind11: Found version '${pybind11_VERSION}'")
            else()
                set(openPMD_HAVE_PYTHON FALSE)
            endif()
        endif()
    else()
        set(openPMD_HAVE_PYTHON FALSE)
    endif()
elseif(openPMD_USE_PYTHON)
    find_package(Python COMPONENTS Interpreter ${_PY_DEV_MODULE} REQUIRED)
    if(openPMD_USE_INTERNAL_PYBIND11)
        add_subdirectory("${openPMD_SOURCE_DIR}/share/openPMD/thirdParty/pybind11")
        set(openPMD_HAVE_PYTHON TRUE)
        message(STATUS "pybind11: Using INTERNAL version 2.10.1")
    else()
        find_package(pybind11 2.10.1 REQUIRED CONFIG)
        set(openPMD_HAVE_PYTHON TRUE)
        message(STATUS "pybind11: Found version '${pybind11_VERSION}'")
    endif()
else()
    set(openPMD_HAVE_PYTHON FALSE)
endif()


# Targets #####################################################################
#
set(CORE_SOURCE
        src/config.cpp
        src/ChunkInfo.cpp
        src/Dataset.cpp
        src/Datatype.cpp
        src/Error.cpp
        src/Format.cpp
        src/Iteration.cpp
        src/IterationEncoding.cpp
        src/Mesh.cpp
        src/ParticlePatches.cpp
        src/ParticleSpecies.cpp
        src/ReadIterations.cpp
        src/Record.cpp
        src/RecordComponent.cpp
        src/Series.cpp
        src/version.cpp
        src/WriteIterations.cpp
        src/auxiliary/Date.cpp
        src/auxiliary/Filesystem.cpp
        src/auxiliary/JSON.cpp
        src/backend/Attributable.cpp
        src/backend/BaseRecordComponent.cpp
        src/backend/Container.cpp
        src/backend/MeshRecordComponent.cpp
        src/backend/PatchRecord.cpp
        src/backend/PatchRecordComponent.cpp
        src/backend/Writable.cpp
        src/benchmark/mpi/OneDimensionalBlockSlicer.cpp
        src/helper/list_series.cpp)
set(IO_SOURCE
        src/IO/AbstractIOHandler.cpp
        src/IO/AbstractIOHandlerImpl.cpp
        src/IO/AbstractIOHandlerHelper.cpp
        src/IO/DummyIOHandler.cpp
        src/IO/IOTask.cpp
        src/IO/FlushParams.cpp
        src/IO/HDF5/HDF5IOHandler.cpp
        src/IO/HDF5/ParallelHDF5IOHandler.cpp
        src/IO/HDF5/HDF5Auxiliary.cpp
        src/IO/JSON/JSONIOHandler.cpp
        src/IO/JSON/JSONIOHandlerImpl.cpp
        src/IO/JSON/JSONFilePosition.cpp
        src/IO/ADIOS/ADIOS2IOHandler.cpp
        src/IO/ADIOS/ADIOS2Auxiliary.cpp
        src/IO/ADIOS/ADIOS2PreloadAttributes.cpp
        src/IO/InvalidatableFile.cpp)

# library
if(openPMD_BUILD_SHARED_LIBS)
    set(_openpmd_lib_type SHARED)
else()
    set(_openpmd_lib_type STATIC)
endif()
add_library(openPMD ${_openpmd_lib_type} ${CORE_SOURCE} ${IO_SOURCE})
add_library(openPMD::openPMD ALIAS openPMD)

# properties
openpmd_cxx_required(openPMD)
set_target_properties(openPMD PROPERTIES
    COMPILE_PDB_NAME openPMD
    ARCHIVE_OUTPUT_DIRECTORY ${openPMD_ARCHIVE_OUTPUT_DIRECTORY}
    LIBRARY_OUTPUT_DIRECTORY ${openPMD_LIBRARY_OUTPUT_DIRECTORY}
    RUNTIME_OUTPUT_DIRECTORY ${openPMD_RUNTIME_OUTPUT_DIRECTORY}
    PDB_OUTPUT_DIRECTORY ${openPMD_PDB_OUTPUT_DIRECTORY}
    COMPILE_PDB_OUTPUT_DIRECTORY ${openPMD_COMPILE_PDB_OUTPUT_DIRECTORY}

    POSITION_INDEPENDENT_CODE ON
    WINDOWS_EXPORT_ALL_SYMBOLS ON
)
# note: same as above, but for Multi-Config generators
if(isMultiConfig)
    # this is a tweak for setup.py to pick up our libs & pybind module properly
    # this assumes there will only be one config built
    option(openPMD_BUILD_NO_CFG_SUBPATH
           "For multi-config builds, do not appends the config to build dir" OFF)
    mark_as_advanced(openPMD_BUILD_NO_CFG_SUBPATH)

    foreach(CFG IN LISTS CMAKE_CONFIGURATION_TYPES)
        string(TOUPPER "${CFG}" CFG_UPPER)
        if(openPMD_BUILD_NO_CFG_SUBPATH)  # for setup.py
            set(CFG_PATH "")
        else()
            set(CFG_PATH "/${CFG}")
        endif()
        set_target_properties(openPMD PROPERTIES
            COMPILE_PDB_NAME_${CFG_UPPER} openPMD
            ARCHIVE_OUTPUT_DIRECTORY_${CFG_UPPER} ${openPMD_ARCHIVE_OUTPUT_DIRECTORY}${CFG_PATH}
            LIBRARY_OUTPUT_DIRECTORY_${CFG_UPPER} ${openPMD_LIBRARY_OUTPUT_DIRECTORY}${CFG_PATH}
            RUNTIME_OUTPUT_DIRECTORY_${CFG_UPPER} ${openPMD_RUNTIME_OUTPUT_DIRECTORY}${CFG_PATH}
            PDB_OUTPUT_DIRECTORY_${CFG_UPPER} ${openPMD_PDB_OUTPUT_DIRECTORY}${CFG_PATH}
            COMPILE_PDB_OUTPUT_DIRECTORY_${CFG_UPPER} ${openPMD_COMPILE_PDB_OUTPUT_DIRECTORY}${CFG_PATH}
        )
    endforeach()
endif()
set(_cxx_msvc   "$<AND:$<COMPILE_LANGUAGE:CXX>,$<CXX_COMPILER_ID:MSVC>>")
set(_msvc_1914  "$<VERSION_GREATER_EQUAL:$<CXX_COMPILER_VERSION>,19.14>")
set(_msvc_options)
list(APPEND _msvc_options
    $<${_cxx_msvc}:/bigobj>
    $<${_cxx_msvc}:$<${_msvc_1914}:/Zc:__cplusplus>>
)
target_compile_options(openPMD PUBLIC ${_msvc_options})

# own headers
target_include_directories(openPMD PUBLIC
    $<BUILD_INTERFACE:${openPMD_SOURCE_DIR}/include>
    $<BUILD_INTERFACE:${openPMD_BINARY_DIR}/include>
    $<INSTALL_INTERFACE:include>
)

# Catch2 for unit tests
if(openPMD_BUILD_TESTING)
    add_library(openPMD::thirdparty::Catch2 INTERFACE IMPORTED)
    if(openPMD_USE_INTERNAL_CATCH)
        target_include_directories(openPMD::thirdparty::Catch2 SYSTEM INTERFACE
            $<BUILD_INTERFACE:${openPMD_SOURCE_DIR}/share/openPMD/thirdParty/catch2/include>
        )
        message(STATUS "Catch2: Using INTERNAL version '2.13.10'")
    else()
        find_package(Catch2 2.13.10 REQUIRED CONFIG)
        target_link_libraries(openPMD::thirdparty::Catch2
            INTERFACE Catch2::Catch2)
        message(STATUS "Catch2: Found version '${Catch2_VERSION}'")
    endif()
endif()

if(openPMD_HAVE_MPI)
    target_link_libraries(openPMD PUBLIC ${openPMD_MPI_TARGETS})
endif()

# JSON Backend and User-Facing Runtime Options
#target_link_libraries(openPMD PRIVATE openPMD::thirdparty::nlohmann_json)
target_include_directories(openPMD SYSTEM PRIVATE
    $<TARGET_PROPERTY:openPMD::thirdparty::nlohmann_json,INTERFACE_INCLUDE_DIRECTORIES>
    $<TARGET_PROPERTY:openPMD::thirdparty::toml11,INTERFACE_INCLUDE_DIRECTORIES>)

# HDF5 Backend
if(openPMD_HAVE_HDF5)
    target_link_libraries(openPMD PRIVATE ${HDF5_LIBRARIES})
    target_include_directories(openPMD SYSTEM PRIVATE ${HDF5_INCLUDE_DIRS})
    target_compile_definitions(openPMD PRIVATE ${HDF5_DEFINITIONS})
endif()

# ADIOS2 Backend
if(openPMD_HAVE_ADIOS2)
    if(openPMD_HAVE_MPI)
        target_link_libraries(openPMD PUBLIC adios2::cxx11_mpi)
    else()
        target_link_libraries(openPMD PUBLIC adios2::cxx11)
    endif()
endif()

# Runtime parameter and API status checks ("asserts")
if(openPMD_USE_VERIFY)
    target_compile_definitions(openPMD PRIVATE openPMD_USE_VERIFY=1)
else()
    target_compile_definitions(openPMD PRIVATE openPMD_USE_VERIFY=0)
endif()

# Julia bindings
if(openPMD_HAVE_Julia)
    add_library(openPMD.jl SHARED
        src/binding/julia/Access.cpp
        src/binding/julia/Attributable.cpp
        src/binding/julia/Attribute.cpp
        src/binding/julia/BaseRecordComponent.cpp
        src/binding/julia/ChunkInfo.cpp
        src/binding/julia/Container.cpp
        src/binding/julia/Dataset.cpp
        src/binding/julia/Datatype.cpp
        src/binding/julia/Format.cpp
        src/binding/julia/Iteration.cpp
        src/binding/julia/Mesh.cpp
        src/binding/julia/MeshRecordComponent.cpp
        src/binding/julia/ReadIterations.cpp
        src/binding/julia/RecordComponent.cpp
        src/binding/julia/RecordComponent_load_chunk.cpp
        src/binding/julia/RecordComponent_make_constant.cpp
        src/binding/julia/RecordComponent_store_chunk.cpp
        src/binding/julia/Series.cpp
        src/binding/julia/UnitDimension.cpp
        src/binding/julia/WriteIterations.cpp
        src/binding/julia/openPMD.cpp
        src/binding/julia/shared_ptr.cpp
        src/binding/julia/version.cpp
    )
    openpmd_cxx_required(openPMD.jl)
    target_link_libraries(openPMD.jl PRIVATE openPMD JlCxx::cxxwrap_julia JlCxx::cxxwrap_julia_stl)
endif()

# python bindings
if(openPMD_HAVE_PYTHON)
    add_library(openPMD.py MODULE
        src/binding/python/openPMD.cpp
        src/binding/python/Access.cpp
        src/binding/python/Attributable.cpp
        src/binding/python/BaseRecord.cpp
        src/binding/python/BaseRecordComponent.cpp
        src/binding/python/ChunkInfo.cpp
        src/binding/python/Container.cpp
        src/binding/python/Dataset.cpp
        src/binding/python/Datatype.cpp
        src/binding/python/Error.cpp
        src/binding/python/Helper.cpp
        src/binding/python/Iteration.cpp
        src/binding/python/IterationEncoding.cpp
        src/binding/python/Mesh.cpp
        src/binding/python/ParticlePatches.cpp
        src/binding/python/ParticleSpecies.cpp
        src/binding/python/PatchRecord.cpp
        src/binding/python/PatchRecordComponent.cpp
        src/binding/python/Record.cpp
        src/binding/python/RecordComponent.cpp
        src/binding/python/MeshRecordComponent.cpp
        src/binding/python/Series.cpp
        src/binding/python/UnitDimension.cpp
    )
    target_link_libraries(openPMD.py PRIVATE openPMD)
    target_link_libraries(openPMD.py PRIVATE pybind11::module pybind11::windows_extras)

    # LTO/IPO: CMake target properties work well for 3.18+ and are buggy before
    set(_USE_PY_LTO ON)  # default shall be ON
    if(DEFINED CMAKE_INTERPROCEDURAL_OPTIMIZATION)  # overwrite default if defined
        if(NOT CMAKE_INTERPROCEDURAL_OPTIMIZATION)
            set(_USE_PY_LTO OFF)
        endif()
    endif()
    message(STATUS "Python LTO/IPO: ${_USE_PY_LTO}")
    if(CMAKE_VERSION VERSION_GREATER_EQUAL 3.18)
        set_target_properties(openPMD.py PROPERTIES
            INTERPROCEDURAL_OPTIMIZATION ${_USE_PY_LTO})
    else()
        if(_USE_PY_LTO)
            target_link_libraries(openPMD.py PRIVATE pybind11::lto)
        endif()
    endif()
    unset(_USE_PY_LTO)

    if(EMSCRIPTEN)
        set_target_properties(openPMD.py PROPERTIES
            PREFIX "")
    else()
        pybind11_extension(openPMD.py)
    endif()
    if(NOT MSVC AND NOT ${CMAKE_BUILD_TYPE} MATCHES Debug|RelWithDebInfo)
        pybind11_strip(openPMD.py)
    endif()

    set_target_properties(openPMD.py PROPERTIES CXX_VISIBILITY_PRESET "hidden"
                                                CUDA_VISIBILITY_PRESET "hidden")

    # ancient Clang releases
    #   https://github.com/openPMD/openPMD-api/issues/542
    #   https://pybind11.readthedocs.io/en/stable/faq.html#recursive-template-instantiation-exceeded-maximum-depth-of-256
    #   https://bugs.llvm.org/show_bug.cgi?id=18417
    #   https://github.com/llvm/llvm-project/commit/e55b4737c026ea2e0b44829e4115d208577a67b2
    if(("${CMAKE_CXX_COMPILER_ID}" STREQUAL "AppleClang" AND
        CMAKE_CXX_COMPILER_VERSION VERSION_LESS 9.1) OR
       ("${CMAKE_CXX_COMPILER_ID}" STREQUAL "Clang" AND
        CMAKE_CXX_COMPILER_VERSION VERSION_LESS 4.0))
            message(STATUS "Clang: Passing -ftemplate-depth=1024")
            target_compile_options(openPMD.py
                PRIVATE -ftemplate-depth=1024)
    endif()

    if(WIN32)
        set(openPMD_INSTALL_PYTHONDIR_DEFAULT
            "${CMAKE_INSTALL_LIBDIR}/site-packages")
    else()
        set(openPMD_INSTALL_PYTHONDIR_DEFAULT
            "${CMAKE_INSTALL_LIBDIR}/python${Python_VERSION_MAJOR}.${Python_VERSION_MINOR}/site-packages"
        )
    endif()
    set(openPMD_INSTALL_PYTHONDIR "${openPMD_INSTALL_PYTHONDIR_DEFAULT}"
        CACHE STRING "Location for installed python package")
    set(openPMD_PYTHON_OUTPUT_DIRECTORY "${openPMD_BINARY_DIR}/${openPMD_INSTALL_PYTHONDIR}"
        CACHE STRING "Build directory for python modules")
    set_target_properties(openPMD.py PROPERTIES
        ARCHIVE_OUTPUT_NAME openpmd_api_cxx
        LIBRARY_OUTPUT_NAME openpmd_api_cxx
        COMPILE_PDB_NAME openpmd_api_cxx
        ARCHIVE_OUTPUT_DIRECTORY ${openPMD_PYTHON_OUTPUT_DIRECTORY}/openpmd_api
        LIBRARY_OUTPUT_DIRECTORY ${openPMD_PYTHON_OUTPUT_DIRECTORY}/openpmd_api
        RUNTIME_OUTPUT_DIRECTORY ${openPMD_PYTHON_OUTPUT_DIRECTORY}/openpmd_api
        PDB_OUTPUT_DIRECTORY ${openPMD_PYTHON_OUTPUT_DIRECTORY}/openpmd_api
        COMPILE_PDB_OUTPUT_DIRECTORY ${openPMD_PYTHON_OUTPUT_DIRECTORY}/openpmd_api
    )
    # note: same as above, but for Multi-Config generators
    if(isMultiConfig)
        foreach(CFG IN LISTS CMAKE_CONFIGURATION_TYPES)
            string(TOUPPER "${CFG}" CFG_UPPER)
            if(openPMD_BUILD_NO_CFG_SUBPATH)  # for setup.py
                set(CFG_PATH "")
            else()
                set(CFG_PATH "/${CFG}")
            endif()
            set_target_properties(openPMD.py PROPERTIES
                COMPILE_PDB_NAME_${CFG_UPPER} openpmd_api_cxx
                ARCHIVE_OUTPUT_DIRECTORY_${CFG_UPPER} ${openPMD_PYTHON_OUTPUT_DIRECTORY}${CFG_PATH}/openpmd_api
                LIBRARY_OUTPUT_DIRECTORY_${CFG_UPPER} ${openPMD_PYTHON_OUTPUT_DIRECTORY}${CFG_PATH}/openpmd_api
                RUNTIME_OUTPUT_DIRECTORY_${CFG_UPPER} ${openPMD_PYTHON_OUTPUT_DIRECTORY}${CFG_PATH}/openpmd_api
                PDB_OUTPUT_DIRECTORY_${CFG_UPPER} ${openPMD_PYTHON_OUTPUT_DIRECTORY}${CFG_PATH}/openpmd_api
                COMPILE_PDB_OUTPUT_DIRECTORY_${CFG_UPPER} ${openPMD_PYTHON_OUTPUT_DIRECTORY}${CFG_PATH}/openpmd_api
            )
        endforeach()
    endif()
    function(copy_aux_py)
        set(AUX_PY_SRC_DIR ${openPMD_SOURCE_DIR}/src/binding/python/openpmd_api/)
        set(AUX_PY_DSR_DIR ${openPMD_PYTHON_OUTPUT_DIRECTORY}/openpmd_api/)
        foreach(src_name IN LISTS ARGN)
            configure_file(${AUX_PY_SRC_DIR}/${src_name} ${AUX_PY_DSR_DIR}/${src_name} COPYONLY)
        endforeach()
    endfunction()
    copy_aux_py(
        __init__.py DaskArray.py DaskDataFrame.py DataFrame.py
        ls/__init__.py   ls/__main__.py
        pipe/__init__.py pipe/__main__.py
    )
endif()

# tests
set(openPMD_TEST_NAMES
    Core
    Auxiliary
    SerialIO
    ParallelIO
    JSON
)
# command line tools
set(openPMD_CLI_TOOL_NAMES
    ls
)
set(openPMD_PYTHON_CLI_TOOL_NAMES
    pipe
)
set(openPMD_PYTHON_CLI_MODULE_NAMES ${openPMD_CLI_TOOL_NAMES})
# examples
set(openPMD_EXAMPLE_NAMES
    1_structure
    2_read_serial
    2a_read_thetaMode_serial
    3_write_serial
    3a_write_thetaMode_serial
    3b_write_resizable_particles
    4_read_parallel
    5_write_parallel
    6_dump_filebased_series
    7_extended_write_serial
    8_benchmark_parallel
    8a_benchmark_write_parallel
    8b_benchmark_read_parallel
    10_streaming_write
    10_streaming_read
    12_span_write
    13_write_dynamic_configuration
)
set(openPMD_PYTHON_EXAMPLE_NAMES
    2_read_serial
    2a_read_thetaMode_serial
    3_write_serial
    3a_write_thetaMode_serial
    3b_write_resizable_particles
    4_read_parallel
    5_write_parallel
    7_extended_write_serial
    9_particle_write_serial
    10_streaming_write
    10_streaming_read
    11_particle_dataframe
    12_span_write
    13_write_dynamic_configuration
)

if(openPMD_USE_INVASIVE_TESTS)
    if(WIN32)
        message(WARNING "Invasive tests that redefine class signatures are "
                        "known to fail on Windows!")
    endif()
    target_compile_definitions(openPMD PRIVATE openPMD_USE_INVASIVE_TESTS=1)
endif()

if(openPMD_BUILD_TESTING)
    # compile Catch2 implementation part separately
    add_library(CatchRunner ${_openpmd_lib_type}
        test/CatchRunner.cpp)  # Always MPI_Init with Serial Fallback
    add_library(CatchMain   ${_openpmd_lib_type}
        test/CatchMain.cpp)    # Serial only
    openpmd_cxx_required(CatchRunner)
    openpmd_cxx_required(CatchMain)
    set_target_properties(CatchRunner CatchMain PROPERTIES
        ARCHIVE_OUTPUT_DIRECTORY ${openPMD_ARCHIVE_OUTPUT_DIRECTORY}
        LIBRARY_OUTPUT_DIRECTORY ${openPMD_LIBRARY_OUTPUT_DIRECTORY}
        RUNTIME_OUTPUT_DIRECTORY ${openPMD_RUNTIME_OUTPUT_DIRECTORY}
        PDB_OUTPUT_DIRECTORY ${openPMD_PDB_OUTPUT_DIRECTORY}
        COMPILE_PDB_OUTPUT_DIRECTORY ${openPMD_COMPILE_PDB_OUTPUT_DIRECTORY}

        POSITION_INDEPENDENT_CODE ON
        WINDOWS_EXPORT_ALL_SYMBOLS ON
    )
    set_target_properties(CatchRunner PROPERTIES COMPILE_PDB_NAME CatchRunner)
    set_target_properties(CatchMain PROPERTIES COMPILE_PDB_NAME CatchMain)
    # note: same as above, but for Multi-Config generators
    if(isMultiConfig)
        foreach(CFG IN LISTS CMAKE_CONFIGURATION_TYPES)
            string(TOUPPER "${CFG}" CFG_UPPER)
            set_target_properties(CatchRunner PROPERTIES
                COMPILE_PDB_NAME_${CFG_UPPER} CatchRunner
                ARCHIVE_OUTPUT_DIRECTORY_${CFG_UPPER} ${openPMD_ARCHIVE_OUTPUT_DIRECTORY}/${CFG}
                LIBRARY_OUTPUT_DIRECTORY_${CFG_UPPER} ${openPMD_LIBRARY_OUTPUT_DIRECTORY}/${CFG}
                RUNTIME_OUTPUT_DIRECTORY_${CFG_UPPER} ${openPMD_RUNTIME_OUTPUT_DIRECTORY}/${CFG}
                PDB_OUTPUT_DIRECTORY_${CFG_UPPER} ${openPMD_PDB_OUTPUT_DIRECTORY}/${CFG}
                COMPILE_PDB_OUTPUT_DIRECTORY_${CFG_UPPER} ${openPMD_COMPILE_PDB_OUTPUT_DIRECTORY}/${CFG}
            )
            set_target_properties(CatchMain PROPERTIES
                COMPILE_PDB_NAME_${CFG_UPPER} CatchMain
                ARCHIVE_OUTPUT_DIRECTORY_${CFG_UPPER} ${openPMD_ARCHIVE_OUTPUT_DIRECTORY}/${CFG}
                LIBRARY_OUTPUT_DIRECTORY_${CFG_UPPER} ${openPMD_LIBRARY_OUTPUT_DIRECTORY}/${CFG}
                RUNTIME_OUTPUT_DIRECTORY_${CFG_UPPER} ${openPMD_RUNTIME_OUTPUT_DIRECTORY}/${CFG}
                PDB_OUTPUT_DIRECTORY_${CFG_UPPER} ${openPMD_PDB_OUTPUT_DIRECTORY}/${CFG}
                COMPILE_PDB_OUTPUT_DIRECTORY_${CFG_UPPER} ${openPMD_COMPILE_PDB_OUTPUT_DIRECTORY}/${CFG}
            )
        endforeach()
    endif()
    target_compile_options(CatchRunner PUBLIC ${_msvc_options})
    target_compile_options(CatchMain   PUBLIC ${_msvc_options})
    target_link_libraries(CatchRunner PUBLIC openPMD::thirdparty::Catch2)
    target_link_libraries(CatchMain   PUBLIC openPMD::thirdparty::Catch2)
    if(openPMD_HAVE_MPI)
        target_link_libraries(CatchRunner PUBLIC ${openPMD_MPI_TARGETS})
        target_compile_definitions(CatchRunner PUBLIC openPMD_HAVE_MPI=1)
    endif()

    foreach(testname ${openPMD_TEST_NAMES})
        add_executable(${testname}Tests test/${testname}Test.cpp)
        openpmd_cxx_required(${testname}Tests)
        set_target_properties(${testname}Tests PROPERTIES
            COMPILE_PDB_NAME ${testname}Tests
            ARCHIVE_OUTPUT_DIRECTORY ${openPMD_ARCHIVE_OUTPUT_DIRECTORY}
            LIBRARY_OUTPUT_DIRECTORY ${openPMD_LIBRARY_OUTPUT_DIRECTORY}
            RUNTIME_OUTPUT_DIRECTORY ${openPMD_RUNTIME_OUTPUT_DIRECTORY}
            PDB_OUTPUT_DIRECTORY ${openPMD_RUNTIME_OUTPUT_DIRECTORY}
            COMPILE_PDB_OUTPUT_DIRECTORY ${openPMD_RUNTIME_OUTPUT_DIRECTORY}
        )
        # note: same as above, but for Multi-Config generators
        if(isMultiConfig)
            foreach(CFG IN LISTS CMAKE_CONFIGURATION_TYPES)
                string(TOUPPER "${CFG}" CFG_UPPER)
                set_target_properties(${testname}Tests PROPERTIES
                    COMPILE_PDB_NAME_${CFG_UPPER} ${testname}Tests
                    ARCHIVE_OUTPUT_DIRECTORY_${CFG_UPPER} ${openPMD_ARCHIVE_OUTPUT_DIRECTORY}/${CFG}
                    LIBRARY_OUTPUT_DIRECTORY_${CFG_UPPER} ${openPMD_LIBRARY_OUTPUT_DIRECTORY}/${CFG}
                    RUNTIME_OUTPUT_DIRECTORY_${CFG_UPPER} ${openPMD_RUNTIME_OUTPUT_DIRECTORY}/${CFG}
                    PDB_OUTPUT_DIRECTORY_${CFG_UPPER} ${openPMD_RUNTIME_OUTPUT_DIRECTORY}/${CFG}
                    COMPILE_PDB_OUTPUT_DIRECTORY_${CFG_UPPER} ${openPMD_RUNTIME_OUTPUT_DIRECTORY}/${CFG}
                )
            endforeach()
        endif()

        if(openPMD_USE_INVASIVE_TESTS)
            target_compile_definitions(${testname}Tests PRIVATE openPMD_USE_INVASIVE_TESTS=1)
        endif()
        target_link_libraries(${testname}Tests PRIVATE openPMD)
        if(${testname} MATCHES "Parallel.+$")
            target_link_libraries(${testname}Tests PRIVATE CatchRunner)
        else()
            target_link_libraries(${testname}Tests PRIVATE CatchMain)
        endif()

        if(${testname} STREQUAL JSON)
            target_include_directories(${testname}Tests SYSTEM PRIVATE
                $<TARGET_PROPERTY:openPMD::thirdparty::nlohmann_json,INTERFACE_INCLUDE_DIRECTORIES>
                $<TARGET_PROPERTY:openPMD::thirdparty::toml11,INTERFACE_INCLUDE_DIRECTORIES>)
        endif()
    endforeach()
endif()

if(openPMD_BUILD_CLI_TOOLS)
    foreach(toolname ${openPMD_CLI_TOOL_NAMES})
        add_executable(openpmd-${toolname} src/cli/${toolname}.cpp)
        openpmd_cxx_required(openpmd-${toolname})
        set_target_properties(openpmd-${toolname} PROPERTIES
            COMPILE_PDB_NAME openpmd-${toolname}
            ARCHIVE_OUTPUT_DIRECTORY ${openPMD_ARCHIVE_OUTPUT_DIRECTORY}
            LIBRARY_OUTPUT_DIRECTORY ${openPMD_LIBRARY_OUTPUT_DIRECTORY}
            RUNTIME_OUTPUT_DIRECTORY ${openPMD_RUNTIME_OUTPUT_DIRECTORY}
            PDB_OUTPUT_DIRECTORY ${openPMD_RUNTIME_OUTPUT_DIRECTORY}
            COMPILE_PDB_OUTPUT_DIRECTORY ${openPMD_RUNTIME_OUTPUT_DIRECTORY}
        )
        # note: same as above, but for Multi-Config generators
        if(isMultiConfig)
            foreach(CFG IN LISTS CMAKE_CONFIGURATION_TYPES)
                string(TOUPPER "${CFG}" CFG_UPPER)
                set_target_properties(openpmd-${toolname} PROPERTIES
                    COMPILE_PDB_NAME_${CFG_UPPER} openpmd-${toolname}
                    ARCHIVE_OUTPUT_DIRECTORY_${CFG_UPPER} ${openPMD_ARCHIVE_OUTPUT_DIRECTORY}/${CFG}
                    LIBRARY_OUTPUT_DIRECTORY_${CFG_UPPER} ${openPMD_LIBRARY_OUTPUT_DIRECTORY}/${CFG}
                    RUNTIME_OUTPUT_DIRECTORY_${CFG_UPPER} ${openPMD_RUNTIME_OUTPUT_DIRECTORY}/${CFG}
                    PDB_OUTPUT_DIRECTORY_${CFG_UPPER} ${openPMD_RUNTIME_OUTPUT_DIRECTORY}/${CFG}
                    COMPILE_PDB_OUTPUT_DIRECTORY_${CFG_UPPER} ${openPMD_RUNTIME_OUTPUT_DIRECTORY}/${CFG}
                )
            endforeach()
        endif()

        target_link_libraries(openpmd-${toolname} PRIVATE openPMD)
    endforeach()
endif()

if(openPMD_BUILD_EXAMPLES)
    foreach(examplename ${openPMD_EXAMPLE_NAMES})
        if(${examplename} MATCHES ".+parallel$" AND NOT openPMD_HAVE_MPI)
            # skip parallel test
            continue()
        endif()

        add_executable(${examplename} examples/${examplename}.cpp)
        if (openPMD_HAVE_CUDA_EXAMPLES)
           set_source_files_properties(examples/${examplename}.cpp
               PROPERTIES LANGUAGE CUDA)
           openpmd_cuda_required(${examplename})
        else()
           openpmd_cxx_required(${examplename})
        endif()
        set_target_properties(${examplename} PROPERTIES
            COMPILE_PDB_NAME ${examplename}
            ARCHIVE_OUTPUT_DIRECTORY ${openPMD_ARCHIVE_OUTPUT_DIRECTORY}
            LIBRARY_OUTPUT_DIRECTORY ${openPMD_LIBRARY_OUTPUT_DIRECTORY}
            RUNTIME_OUTPUT_DIRECTORY ${openPMD_RUNTIME_OUTPUT_DIRECTORY}
            PDB_OUTPUT_DIRECTORY ${openPMD_RUNTIME_OUTPUT_DIRECTORY}
            COMPILE_PDB_OUTPUT_DIRECTORY ${openPMD_RUNTIME_OUTPUT_DIRECTORY}
        )
        # note: same as above, but for Multi-Config generators
        if(isMultiConfig)
            foreach(CFG IN LISTS CMAKE_CONFIGURATION_TYPES)
                string(TOUPPER "${CFG}" CFG_UPPER)
                set_target_properties(${examplename} PROPERTIES
                    COMPILE_PDB_NAME_${CFG_UPPER} ${examplename}
                    ARCHIVE_OUTPUT_DIRECTORY_${CFG_UPPER} ${openPMD_ARCHIVE_OUTPUT_DIRECTORY}/${CFG}
                    LIBRARY_OUTPUT_DIRECTORY_${CFG_UPPER} ${openPMD_LIBRARY_OUTPUT_DIRECTORY}/${CFG}
                    RUNTIME_OUTPUT_DIRECTORY_${CFG_UPPER} ${openPMD_RUNTIME_OUTPUT_DIRECTORY}/${CFG}
                    PDB_OUTPUT_DIRECTORY_${CFG_UPPER} ${openPMD_RUNTIME_OUTPUT_DIRECTORY}/${CFG}
                    COMPILE_PDB_OUTPUT_DIRECTORY_${CFG_UPPER} ${openPMD_RUNTIME_OUTPUT_DIRECTORY}/${CFG}
                )
            endforeach()
        endif()
        target_link_libraries(${examplename} PRIVATE openPMD)
    endforeach()
endif()


# Warnings ####################################################################
#
# TODO: LEGACY! Use CMake TOOLCHAINS instead!
if(CMAKE_SOURCE_DIR STREQUAL PROJECT_SOURCE_DIR)
    # On Windows, Clang -Wall aliases -Weverything; default is /W3
    if ("${CMAKE_CXX_COMPILER_ID}" STREQUAL "Clang" AND NOT WIN32)
        # list(APPEND CMAKE_CXX_FLAGS "-fsanitize=address") # address, memory, undefined
        # set(CMAKE_EXE_LINKER_FLAGS "${CMAKE_EXE_LINKER_FLAGS} -fsanitize=address")
        # set(CMAKE_SHARED_LINKER_FLAGS "${CMAKE_SHARED_LINKER_FLAGS} -fsanitize=address")
        # set(CMAKE_MODULE_LINKER_FLAGS "${CMAKE_MODULE_LINKER_FLAGS} -fsanitize=address")

        # note: might still need a
        #   export LD_PRELOAD=libclang_rt.asan.so
        # or on Debian 9 with Clang 6.0
        #   export LD_PRELOAD=/usr/lib/llvm-6.0/lib/clang/6.0.0/lib/linux/libclang_rt.asan-x86_64.so:
        #                     /usr/lib/llvm-6.0/lib/clang/6.0.0/lib/linux/libclang_rt.ubsan_minimal-x86_64.so
        # at runtime when used with symbol-hidden code (e.g. pybind11 module)

        set(CMAKE_CXX_FLAGS "-Wall -Wextra -Wpedantic -Wshadow -Woverloaded-virtual -Wextra-semi -Wunreachable-code -Wsign-compare ${CMAKE_CXX_FLAGS}")
    elseif("${CMAKE_CXX_COMPILER_ID}" STREQUAL "Intel")
        set(CMAKE_CXX_FLAGS "-w3 -wd193,383,1572 ${CMAKE_CXX_FLAGS}")
    elseif("${CMAKE_CXX_COMPILER_ID}" STREQUAL "GNU")
        set(CMAKE_CXX_FLAGS "-Wall -Wextra -Wpedantic -Wshadow -Woverloaded-virtual -Wunreachable-code -Wsign-compare ${CMAKE_CXX_FLAGS}")
    elseif("${CMAKE_CXX_COMPILER_ID}" STREQUAL "MSVC")
        # Warning C4503: "decorated name length exceeded, name was truncated"
        # Symbols longer than 4096 chars are truncated (and hashed instead)
        set(CMAKE_CXX_FLAGS "-wd4503 ${CMAKE_CXX_FLAGS}")
        # Warning C4244: "conversion from 'X' to 'Y', possible loss of data"
        set(CMAKE_CXX_FLAGS "-wd4244 ${CMAKE_CXX_FLAGS}")
        # Yes, you should build against the same C++ runtime and with same
        # configuration (Debug/Release). MSVC does inconvenient choices for their
        # developers, so be it. (Our Windows-users use conda-forge builds, which
        # are consistent.)
        set(CMAKE_CXX_FLAGS "-wd4251 ${CMAKE_CXX_FLAGS}")
    endif()
endif()


# Generate Files with Configuration Options ###################################
#
# TODO configure a version.hpp
configure_file(
    ${openPMD_SOURCE_DIR}/include/openPMD/config.hpp.in
    ${openPMD_BINARY_DIR}/include/openPMD/config.hpp
    @ONLY
)

configure_file(
    ${openPMD_SOURCE_DIR}/openPMDConfig.cmake.in
    ${openPMD_BINARY_DIR}/openPMDConfig.cmake
    @ONLY
)

# get absolute paths to linked libraries
function(openpmdreclibs tgtname outname)
    get_target_property(PC_PRIVATE_LIBS_TGT ${tgtname} INTERFACE_LINK_LIBRARIES)
    foreach(PC_LIB IN LISTS PC_PRIVATE_LIBS_TGT)
       if(TARGET ${PC_LIB})
           openpmdreclibs(${PC_LIB} ${outname})
       else()
           if(PC_LIB)
               string(APPEND ${outname} " ${PC_LIB}")
           endif()
       endif()
    endforeach()
    set(${outname} ${${outname}} PARENT_SCOPE)
endfunction()

if(openPMD_HAVE_PKGCONFIG)
    openpmdreclibs(openPMD openPMD_PC_PRIVATE_LIBS)
    if(openPMD_BUILD_SHARED_LIBS)
        set(openPMD_PC_STATIC false)
    else()
        set(openPMD_PC_STATIC true)
    endif()
    configure_file(
        ${openPMD_SOURCE_DIR}/openPMD.pc.in
        ${openPMD_BINARY_DIR}/openPMD.pc
        @ONLY
    )
endif()

include(CMakePackageConfigHelpers)
write_basic_package_version_file("openPMDConfigVersion.cmake"
    VERSION ${openPMD_VERSION}
    COMPATIBILITY SameMajorVersion
)


# Installs ####################################################################
#
# headers, libraries and executables
if(openPMD_INSTALL)
    set(openPMD_INSTALL_TARGET_NAMES openPMD)

    if(openPMD_BUILD_CLI_TOOLS)
        foreach(toolname ${openPMD_CLI_TOOL_NAMES})
            list(APPEND openPMD_INSTALL_TARGET_NAMES openpmd-${toolname})
        endforeach()
    endif()

    if(openPMD_HAVE_Julia)
        list(APPEND openPMD_INSTALL_TARGET_NAMES openPMD.jl)
    endif()

    if(openPMD_INSTALL_RPATH)
        set(openPMD_INSTALL_RPATH_TARGET_NAMES ${openPMD_INSTALL_TARGET_NAMES})
        if(openPMD_HAVE_PYTHON)
            list(APPEND openPMD_INSTALL_RPATH_TARGET_NAMES openPMD.py)
        endif()
        if(NOT DEFINED CMAKE_INSTALL_RPATH)
            if(APPLE)
                set_target_properties(${openPMD_INSTALL_RPATH_TARGET_NAMES} PROPERTIES
                    INSTALL_RPATH "@loader_path"
                )
            elseif(CMAKE_SYSTEM_NAME MATCHES "Linux")
                set_target_properties(${openPMD_INSTALL_RPATH_TARGET_NAMES} PROPERTIES
                    INSTALL_RPATH "$ORIGIN"
                )
            endif()
            # Windows: has no RPath concept, all interdependent `.dll`s must be in
            #          %PATH% or in the same dir as the calling executable
        endif()

        if(NOT DEFINED CMAKE_INSTALL_RPATH_USE_LINK_PATH)
            # those are appended AFTER the paths in INSTALL_RPATH
            set_target_properties(${openPMD_INSTALL_RPATH_TARGET_NAMES} PROPERTIES
                INSTALL_RPATH_USE_LINK_PATH ON
            )
        endif()
    endif()

    install(TARGETS ${openPMD_INSTALL_TARGET_NAMES}
        EXPORT openPMDTargets
        LIBRARY DESTINATION ${openPMD_INSTALL_LIBDIR}
        ARCHIVE DESTINATION ${openPMD_INSTALL_LIBDIR}
        RUNTIME DESTINATION ${openPMD_INSTALL_BINDIR}
        INCLUDES DESTINATION ${openPMD_INSTALL_INCLUDEDIR}
    )
    if(openPMD_HAVE_PYTHON)
        install(
            DIRECTORY   ${openPMD_SOURCE_DIR}/src/binding/python/openpmd_api
            DESTINATION ${openPMD_INSTALL_PYTHONDIR}
            PATTERN "*pyc" EXCLUDE
            PATTERN "__pycache__" EXCLUDE
        )
        install(TARGETS openPMD.py
            DESTINATION ${openPMD_INSTALL_PYTHONDIR}/openpmd_api
        )
        if(openPMD_BUILD_CLI_TOOLS)
            foreach(toolname ${openPMD_PYTHON_CLI_TOOL_NAMES})
                install(
                    FILES ${openPMD_SOURCE_DIR}/src/cli/${toolname}.py
                    DESTINATION ${openPMD_INSTALL_BINDIR}
                    RENAME openpmd-${toolname}
                    PERMISSIONS OWNER_EXECUTE OWNER_WRITE OWNER_READ
                )
            endforeach()
        endif()
    endif()
    install(DIRECTORY "${openPMD_SOURCE_DIR}/include/openPMD"
        DESTINATION ${openPMD_INSTALL_INCLUDEDIR}
        FILES_MATCHING
            PATTERN "*.hpp"
            PATTERN "*.tpp"
    )
    install(
        FILES ${openPMD_BINARY_DIR}/include/openPMD/config.hpp
        DESTINATION ${openPMD_INSTALL_INCLUDEDIR}/openPMD
    )

    # CMake package file for find_package(openPMD::openPMD) in depending projects
    install(EXPORT openPMDTargets
        FILE openPMDTargets.cmake
        NAMESPACE openPMD::
        DESTINATION ${openPMD_INSTALL_CMAKEDIR}
    )
    install(
        FILES
            ${openPMD_BINARY_DIR}/openPMDConfig.cmake
            ${openPMD_BINARY_DIR}/openPMDConfigVersion.cmake
        DESTINATION ${openPMD_INSTALL_CMAKEDIR}
    )
    # pkg-config .pc file for depending legacy projects
    #   This is for projects that do not use a build file generator, e.g.
    #   because they compile manually on the command line or write their
    #   Makefiles by hand.
    if(openPMD_HAVE_PKGCONFIG)
        install(
            FILES       ${openPMD_BINARY_DIR}/openPMD.pc
            DESTINATION ${openPMD_INSTALL_LIBDIR}/pkgconfig
        )
    endif()
endif()


# Tests #######################################################################
#
if(openPMD_BUILD_TESTING)
    enable_testing()

    # OpenMPI root guard: https://github.com/open-mpi/ompi/issues/4451
    if("$ENV{USER}" STREQUAL "root")
        # calling even --help as root will abort and warn on stderr
        execute_process(COMMAND ${MPIEXEC_EXECUTABLE} --help
            ERROR_VARIABLE MPIEXEC_HELP_TEXT
            OUTPUT_STRIP_TRAILING_WHITESPACE)
            if(${MPIEXEC_HELP_TEXT} MATCHES "^.*allow-run-as-root.*$")
                set(MPI_ALLOW_ROOT --allow-run-as-root)
            endif()
    endif()
    set(MPI_TEST_EXE
        ${MPIEXEC_EXECUTABLE}
        ${MPI_ALLOW_ROOT}
        ${MPIEXEC_NUMPROC_FLAG} 2
    )

    # do we have openPMD-example-datasets?
    if(EXISTS "${openPMD_BINARY_DIR}/samples/git-sample/")
        set(EXAMPLE_DATA_FOUND ON)
        message(STATUS "Found openPMD-example-datasets: TRUE")
    else()
        message(STATUS "Note: Skipping example and tool runs (missing openPMD-example-datasets)")
        if(WIN32)
            message(STATUS "Note: run\n"
                           "    Powershell.exe -File ${openPMD_SOURCE_DIR}/share/openPMD/download_samples.ps1\n"
                           "to add example files to samples/git-sample/ directory!")
        else()
            message(STATUS "Note: run\n"
                           "    ${openPMD_SOURCE_DIR}/share/openPMD/download_samples.sh\n"
                           "to add example files to samples/git-sample/ directory!")
        endif()
    endif()

    if(openPMD_HAVE_PYTHON)
        # do we have mpi4py for MPI-parallel Python tests?
        if(openPMD_HAVE_MPI)
            execute_process(COMMAND ${Python_EXECUTABLE}
                -m mpi4py
                -c "import mpi4py.MPI"
                RESULT_VARIABLE MPI4PY_RETURN
                OUTPUT_QUIET ERROR_QUIET)

            if(MPI4PY_RETURN EQUAL 0)
                message(STATUS "Found mpi4py: TRUE")
            else()
                message(STATUS "Could NOT find mpi4py (will NOT run MPI-parallel Python examples)")
            endif()
        endif()
    endif()

    # C++ Unit tests
    foreach(testname ${openPMD_TEST_NAMES})
        if(${testname} MATCHES "^Parallel.*$")
            if(openPMD_HAVE_MPI)
                add_test(NAME MPI.${testname}
                    COMMAND ${MPI_TEST_EXE} ${openPMD_RUNTIME_OUTPUT_DIRECTORY}/${testname}Tests
                    WORKING_DIRECTORY ${openPMD_RUNTIME_OUTPUT_DIRECTORY}
                )
            endif()
        else()
            add_test(NAME Serial.${testname}
                COMMAND ${openPMD_RUNTIME_OUTPUT_DIRECTORY}/${testname}Tests
                WORKING_DIRECTORY ${openPMD_RUNTIME_OUTPUT_DIRECTORY}
            )
        endif()
    endforeach()

    # Python Unit tests
    if(openPMD_HAVE_PYTHON)
        function(test_set_pythonpath test_name)
            if(WIN32)
                if(isMultiConfig)
                    string(REGEX REPLACE "/" "\\\\" WIN_BUILD_BASEDIR ${openPMD_BINARY_DIR}/$<CONFIG>)
                    string(REGEX REPLACE "/" "\\\\" WIN_BUILD_BINDIR ${openPMD_RUNTIME_OUTPUT_DIRECTORY}/$<CONFIG>)
                else()
                    string(REGEX REPLACE "/" "\\\\" WIN_BUILD_BASEDIR ${openPMD_BINARY_DIR})
                    string(REGEX REPLACE "/" "\\\\" WIN_BUILD_BINDIR ${openPMD_RUNTIME_OUTPUT_DIRECTORY})
                endif()
                string(REPLACE ";" "\\;" WIN_PATH "$ENV{PATH}")
                string(REPLACE ";" "\\;" WIN_PYTHONPATH "$ENV{PYTHONPATH}")
                set_property(TEST ${test_name}
                    PROPERTY ENVIRONMENT
                        "PATH=${WIN_BUILD_BINDIR}\\${CMAKE_BUILD_TYPE}\;${WIN_PATH}\n"
                        "PYTHONPATH=${WIN_BUILD_BASEDIR}\\${openPMD_INSTALL_PYTHONDIR}\\${CMAKE_BUILD_TYPE}\;${WIN_PYTHONPATH}"
                )
            else()
                set_tests_properties(${test_name}
                    PROPERTIES ENVIRONMENT
                        "PYTHONPATH=${openPMD_BINARY_DIR}/${openPMD_INSTALL_PYTHONDIR}:$ENV{PYTHONPATH}"
                )
            endif()
        endfunction()

        if(openPMD_HAVE_HDF5)
            if(EXAMPLE_DATA_FOUND)
                add_test(NAME Unittest.py
                    COMMAND ${Python_EXECUTABLE}
                        ${openPMD_SOURCE_DIR}/test/python/unittest/Test.py -v
                    WORKING_DIRECTORY
                        ${openPMD_RUNTIME_OUTPUT_DIRECTORY}
                )
                test_set_pythonpath(Unittest.py)
            endif()
        endif()
    endif()

    # Examples
    if(openPMD_BUILD_EXAMPLES)
        # C++ Examples
        # Current examples all use HDF5, elaborate if other backends are used
        if(openPMD_HAVE_HDF5)
            if(EXAMPLE_DATA_FOUND)
                foreach(examplename ${openPMD_EXAMPLE_NAMES})
                    if(${examplename} MATCHES "^10.*$")
                        # streaming examples are done separately
                    elseif(${examplename} MATCHES "^.*_parallel$")
                        if(openPMD_HAVE_MPI)
                            add_test(NAME MPI.${examplename}
                                    COMMAND ${MPI_TEST_EXE} ${openPMD_RUNTIME_OUTPUT_DIRECTORY}/${examplename}
                                    WORKING_DIRECTORY ${openPMD_RUNTIME_OUTPUT_DIRECTORY}
                                    )
                        endif()
                    else()
                        add_test(NAME Serial.${examplename}
                                COMMAND ${examplename}
                                WORKING_DIRECTORY ${openPMD_RUNTIME_OUTPUT_DIRECTORY}
                                )
                    endif()
                endforeach()
            endif()
        endif()
        if(openPMD_HAVE_ADIOS2)
            add_test(NAME Asynchronous.10_streaming
                     COMMAND sh -c "$<TARGET_FILE:10_streaming_write> & sleep 1; $<TARGET_FILE:10_streaming_read>"
                     WORKING_DIRECTORY ${openPMD_RUNTIME_OUTPUT_DIRECTORY})
        endif()
    endif()

    # Command Line Tools
    if(openPMD_BUILD_CLI_TOOLS)
        # all tools must provide a "--help"
        foreach(toolname ${openPMD_CLI_TOOL_NAMES})
            add_test(NAME CLI.help.${toolname}
                COMMAND openpmd-${toolname} --help
                WORKING_DIRECTORY ${openPMD_RUNTIME_OUTPUT_DIRECTORY}
            )
        endforeach()
        if(openPMD_HAVE_HDF5 AND EXAMPLE_DATA_FOUND)
            add_test(NAME CLI.ls
                COMMAND openpmd-ls ../samples/git-sample/data%08T.h5
                WORKING_DIRECTORY ${openPMD_RUNTIME_OUTPUT_DIRECTORY}
            )
        endif()
    endif()

    # Python CLI Modules
    if(openPMD_HAVE_PYTHON)
        # (Note that during setuptools install, these are furthermore installed as
        #  console scripts and replace the all-binary CLI tools.)
        foreach(pymodulename ${openPMD_PYTHON_CLI_MODULE_NAMES})
             add_test(NAME CLI.py.help.${pymodulename}
                 COMMAND ${Python_EXECUTABLE} -m openpmd_api.${pymodulename} --help
                 WORKING_DIRECTORY ${openPMD_RUNTIME_OUTPUT_DIRECTORY}
            )
            test_set_pythonpath(CLI.py.help.${pymodulename})
        endforeach()
    endif()

    # Python-based command line tools
    if(openPMD_BUILD_CLI_TOOLS AND openPMD_HAVE_PYTHON)
        # all tools must provide a "--help"
        foreach(toolname ${openPMD_PYTHON_CLI_TOOL_NAMES})
            configure_file(
                ${openPMD_SOURCE_DIR}/src/cli/${toolname}.py
                ${openPMD_RUNTIME_OUTPUT_DIRECTORY}/openpmd-${toolname}
                COPYONLY
            )
            add_test(NAME CLI.help.${toolname}.py
                COMMAND ${Python_EXECUTABLE}
                    ${openPMD_RUNTIME_OUTPUT_DIRECTORY}/openpmd-${toolname} --help
                WORKING_DIRECTORY ${openPMD_RUNTIME_OUTPUT_DIRECTORY}
            )
            test_set_pythonpath(CLI.help.${toolname}.py)
        endforeach()

        # openpmd-pipe (python) test
        if( NOT WIN32
            AND openPMD_HAVE_HDF5
            AND openPMD_HAVE_ADIOS2
            AND EXAMPLE_DATA_FOUND
        )
            if( openPMD_HAVE_MPI )
                set(MPI_TEST_EXE
                    ${MPIEXEC_EXECUTABLE}
                    ${MPI_ALLOW_ROOT}
                    #${MPIEXEC_NUMPROC_FLAG} 2
                )
                add_test(NAME CLI.pipe.py
                    COMMAND sh -c
                        "${MPI_TEST_EXE} ${Python_EXECUTABLE}                      \
                            ${openPMD_RUNTIME_OUTPUT_DIRECTORY}/openpmd-pipe         \
                            --infile ../samples/git-sample/data%T.h5               \
                            --outfile ../samples/git-sample/data%T.bp &&           \
                                                                                   \
                        ${MPI_TEST_EXE} ${Python_EXECUTABLE}                       \
                            ${openPMD_RUNTIME_OUTPUT_DIRECTORY}/openpmd-pipe         \
                            --infile ../samples/git-sample/thetaMode/data%T.h5     \
                            --outfile ../samples/git-sample/thetaMode/data.bp &&   \
                                                                                   \
                        ${Python_EXECUTABLE}                                       \
                            ${openPMD_RUNTIME_OUTPUT_DIRECTORY}/openpmd-pipe         \
                            --infile ../samples/git-sample/thetaMode/data.bp       \
                            --outfile ../samples/git-sample/thetaMode/data%T.json  \
                        "
                    WORKING_DIRECTORY ${openPMD_RUNTIME_OUTPUT_DIRECTORY}
                )
            else()
                add_test(NAME CLI.pipe.py
                    COMMAND sh -c
                        "${Python_EXECUTABLE}                                      \
                            ${openPMD_RUNTIME_OUTPUT_DIRECTORY}/openpmd-pipe         \
                            --infile ../samples/git-sample/data%T.h5               \
                            --outfile ../samples/git-sample/data%T.bp &&           \
                                                                                   \
                        ${Python_EXECUTABLE}                                       \
                            ${openPMD_RUNTIME_OUTPUT_DIRECTORY}/openpmd-pipe         \
                            --infile ../samples/git-sample/thetaMode/data%T.h5     \
                            --outfile ../samples/git-sample/thetaMode/data%T.bp && \
                                                                                   \
                        ${Python_EXECUTABLE}                                       \
                            ${openPMD_RUNTIME_OUTPUT_DIRECTORY}/openpmd-pipe         \
                            --infile ../samples/git-sample/thetaMode/data%T.bp     \
                            --outfile ../samples/git-sample/thetaMode/data%T.json  \
                        "
                    WORKING_DIRECTORY ${openPMD_RUNTIME_OUTPUT_DIRECTORY}
                )
            endif()
            test_set_pythonpath(CLI.pipe.py)
        endif()
    endif()


    # Python Examples
    # Current examples all use HDF5, elaborate if other backends are used
    if(openPMD_HAVE_PYTHON AND openPMD_HAVE_HDF5)
        if(EXAMPLE_DATA_FOUND)
            foreach(examplename ${openPMD_PYTHON_EXAMPLE_NAMES})
                configure_file(
                    ${openPMD_SOURCE_DIR}/examples/${examplename}.py
                    ${openPMD_RUNTIME_OUTPUT_DIRECTORY}/${examplename}.py
                    COPYONLY
                )
                if(openPMD_BUILD_TESTING)
                    if(${examplename} MATCHES "^10.*$")
                        # streaming examples are done separately
                        continue()
                    elseif(${examplename} MATCHES "^.*_parallel$")
                        if(openPMD_HAVE_MPI AND MPI4PY_RETURN EQUAL 0)
                            # see https://mpi4py.readthedocs.io/en/stable/mpi4py.run.html
                            add_test(NAME Example.py.${examplename}
                                COMMAND ${MPI_TEST_EXE} ${Python_EXECUTABLE} -m mpi4py
                                    ${openPMD_RUNTIME_OUTPUT_DIRECTORY}/${examplename}.py
                                WORKING_DIRECTORY ${openPMD_RUNTIME_OUTPUT_DIRECTORY}
                            )
                        else()
                            continue()
                        endif()
                    else()
                        add_test(NAME Example.py.${examplename}
                            COMMAND ${Python_EXECUTABLE}
                                ${openPMD_RUNTIME_OUTPUT_DIRECTORY}/${examplename}.py
                            WORKING_DIRECTORY
                                ${openPMD_RUNTIME_OUTPUT_DIRECTORY}
                        )
                    endif()
                    test_set_pythonpath(Example.py.${examplename})
                endif()
            endforeach()
            if(openPMD_HAVE_ADIOS2 AND openPMD_BUILD_TESTING AND NOT WIN32)
                add_test(NAME Asynchronous.10_streaming.py
                        COMMAND sh -c "${Python_EXECUTABLE} ${openPMD_RUNTIME_OUTPUT_DIRECTORY}/10_streaming_write.py & sleep 1; ${Python_EXECUTABLE} ${openPMD_RUNTIME_OUTPUT_DIRECTORY}/10_streaming_read.py"
                        WORKING_DIRECTORY ${openPMD_RUNTIME_OUTPUT_DIRECTORY})
                test_set_pythonpath(Asynchronous.10_streaming.py)
            endif()
        endif()
    endif()
endif()


# Status Message for Build Options ############################################
#
openpmd_print_summary()<|MERGE_RESOLUTION|>--- conflicted
+++ resolved
@@ -2,15 +2,11 @@
 #
 cmake_minimum_required(VERSION 3.15.0)
 
-<<<<<<< HEAD
 # macOS 10.14 is required for certain C++17 features.
 # (This variable needs to be set before calling `project`.)
 set(CMAKE_OSX_DEPLOYMENT_TARGET "10.14" CACHE STRING "Minimum OS X deployment version")
 
-project(openPMD VERSION 0.15.0) # LANGUAGES CXX
-=======
 project(openPMD VERSION 0.16.0) # LANGUAGES CXX
->>>>>>> 4423be42
 
 # the openPMD "markup"/"schema" standard version
 set(openPMD_STANDARD_VERSION 1.1.0)
