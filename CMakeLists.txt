--- conflicted
+++ resolved
@@ -295,16 +295,8 @@
     endif()
 endforeach()
 foreach(examplename ${openPMD_EXAMPLE_NAMES})
-<<<<<<< HEAD
     add_executable(${examplename} examples/${examplename}.cpp)
     target_link_libraries(${examplename} PRIVATE openPMD.core openPMD.io)
-=======
-    add_executable(poc_HDF5${examplename} ${examplename}.cpp)
-    target_link_libraries(poc_HDF5${examplename} PRIVATE openPMD)
-    if(TARGET Boost::unit_test_framework)
-        target_link_libraries(poc_HDF5${examplename} PRIVATE Boost::unit_test_framework)
-    endif()
->>>>>>> 239e6f5e
 endforeach()
 
 
