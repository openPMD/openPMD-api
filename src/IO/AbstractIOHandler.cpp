/* Copyright 2017-2018 Fabian Koller
 *
 * This file is part of openPMD-api.
 *
 * openPMD-api is free software: you can redistribute it and/or modify
 * it under the terms of of either the GNU General Public License or
 * the GNU Lesser General Public License as published by
 * the Free Software Foundation, either version 3 of the License, or
 * (at your option) any later version.
 *
 * openPMD-api is distributed in the hope that it will be useful,
 * but WITHOUT ANY WARRANTY; without even the implied warranty of
 * MERCHANTABILITY or FITNESS FOR A PARTICULAR PURPOSE.  See the
 * GNU General Public License and the GNU Lesser General Public License
 * for more details.
 *
 * You should have received a copy of the GNU General Public License
 * and the GNU Lesser General Public License along with openPMD-api.
 * If not, see <http://www.gnu.org/licenses/>.
 */
#include "openPMD/IO/AbstractIOHandler.hpp"
#include "openPMD/IO/HDF5/HDF5IOHandler.hpp"
#include "openPMD/IO/HDF5/ParallelHDF5IOHandler.hpp"

#include <iostream>


namespace openPMD
{
#if openPMD_HAVE_MPI
std::shared_ptr< AbstractIOHandler >
AbstractIOHandler::createIOHandler(std::string const& path,
                                   AccessType at,
                                   Format f,
                                   MPI_Comm comm)
{
    switch( f )
    {
        case Format::HDF5:
<<<<<<< HEAD
            return std::make_shared< ParallelHDF5IOHandler >(path, at, comm);
        case Format::ADIOS1:
        case Format::ADIOS2:
            std::cerr << "Backend not yet working. Your IO operations will be NOOPS!" << std::endl;
            return std::make_shared< DummyIOHandler >(path, at);
=======
#   if openPMD_HAVE_HDF5
            ret = std::make_shared< ParallelHDF5IOHandler >(path, at, comm);
#   else
            std::cerr << "Parallel HDF5 backend not found. "
                      << "Your IO operations will be NOOPS!" << std::endl;
            ret = std::make_shared< DummyIOHandler >(path, at);
#   endif
            break;
        case Format::ADIOS1:
        case Format::ADIOS2:
            std::cerr << "Parallel ADIOS2 backend not yet working. "
                      << "Your IO operations will be NOOPS!" << std::endl;
            ret = std::make_shared< DummyIOHandler >(path, at);
            break;
>>>>>>> 03fcad78
        default:
            return std::make_shared< DummyIOHandler >(path, at);
    }
}

AbstractIOHandler::AbstractIOHandler(std::string const& path,
                                     AccessType at,
                                     MPI_Comm)
        : directory{path},
          accessType{at}
{ }
#endif
std::shared_ptr< AbstractIOHandler >
AbstractIOHandler::createIOHandler(std::string const& path,
                                   AccessType at,
                                   Format f)
{
    switch( f )
    {
        case Format::HDF5:
            return std::make_shared< HDF5IOHandler >(path, at);
        case Format::ADIOS1:
        case Format::ADIOS2:
            std::cerr << "Backend not yet working. Your IO operations will be NOOPS!" << std::endl;
            return std::make_shared< DummyIOHandler >(path, at);
        default:
            return std::make_shared< DummyIOHandler >(path, at);
    }
}

AbstractIOHandler::AbstractIOHandler(std::string const& path,
                                     AccessType at)
        : directory{path},
          accessType{at}
{ }

AbstractIOHandler::~AbstractIOHandler()
{ }

void
AbstractIOHandler::enqueue(IOTask const& i)
{
    m_work.push(i);
}

DummyIOHandler::DummyIOHandler(std::string const& path, AccessType at)
        : AbstractIOHandler(path, at)
{ }

DummyIOHandler::~DummyIOHandler()
{ }

void DummyIOHandler::enqueue(IOTask const&)
{ }

std::future< void >
DummyIOHandler::flush()
{ return std::future< void >(); }
} // openPMD<|MERGE_RESOLUTION|>--- conflicted
+++ resolved
@@ -37,13 +37,6 @@
     switch( f )
     {
         case Format::HDF5:
-<<<<<<< HEAD
-            return std::make_shared< ParallelHDF5IOHandler >(path, at, comm);
-        case Format::ADIOS1:
-        case Format::ADIOS2:
-            std::cerr << "Backend not yet working. Your IO operations will be NOOPS!" << std::endl;
-            return std::make_shared< DummyIOHandler >(path, at);
-=======
 #   if openPMD_HAVE_HDF5
             ret = std::make_shared< ParallelHDF5IOHandler >(path, at, comm);
 #   else
@@ -58,7 +51,6 @@
                       << "Your IO operations will be NOOPS!" << std::endl;
             ret = std::make_shared< DummyIOHandler >(path, at);
             break;
->>>>>>> 03fcad78
         default:
             return std::make_shared< DummyIOHandler >(path, at);
     }
