# Preamble ####################################################################
#
cmake_minimum_required(VERSION 3.15.0)

project(openPMD VERSION 0.14.0) # LANGUAGES CXX

# the openPMD "markup"/"schema" standard version
set(openPMD_STANDARD_VERSION 1.1.0)

list(APPEND CMAKE_MODULE_PATH "${openPMD_SOURCE_DIR}/share/openPMD/cmake")


# CMake policies ##############################################################
#
# Search in <PackageName>_ROOT:
#   https://cmake.org/cmake/help/v3.12/policy/CMP0074.html
if(POLICY CMP0074)
    cmake_policy(SET CMP0074 NEW)
endif()


# Project structure ###########################################################
#
# temporary build directories
if(NOT CMAKE_ARCHIVE_OUTPUT_DIRECTORY)
    set(CMAKE_ARCHIVE_OUTPUT_DIRECTORY "${CMAKE_BINARY_DIR}/lib"
        CACHE PATH "Build directory for archives")
endif()
if(NOT CMAKE_LIBRARY_OUTPUT_DIRECTORY)
    set(CMAKE_LIBRARY_OUTPUT_DIRECTORY "${CMAKE_BINARY_DIR}/lib"
        CACHE PATH "Build directory for libraries")
endif()
if(NOT CMAKE_RUNTIME_OUTPUT_DIRECTORY)
    set(CMAKE_RUNTIME_OUTPUT_DIRECTORY "${CMAKE_BINARY_DIR}/bin"
        CACHE PATH "Build directory for binaries")
endif()
# install directories
if(CMAKE_SOURCE_DIR STREQUAL PROJECT_SOURCE_DIR)
    include(GNUInstallDirs)
    set(CMAKE_INSTALL_CMAKEDIR "${CMAKE_INSTALL_LIBDIR}/cmake/openPMD"
        CACHE PATH "CMake config package location for installed targets")
    if(WIN32)
        set(CMAKE_INSTALL_LIBDIR Lib
            CACHE PATH "Object code libraries")
        set_property(CACHE CMAKE_INSTALL_CMAKEDIR PROPERTY VALUE "cmake")
    endif()
endif()


# Options and Variants ########################################################
#
function(openpmd_option name description default)
    set(openPMD_USE_${name} ${default} CACHE STRING "${description}")
    set_property(CACHE openPMD_USE_${name} PROPERTY
        STRINGS "ON;TRUE;AUTO;OFF;FALSE"
    )
    # list of all possible options
    set(openPMD_CONFIG_OPTIONS ${openPMD_CONFIG_OPTIONS} ${name} PARENT_SCOPE)
endfunction()

openpmd_option(MPI            "Parallel, Multi-Node I/O for clusters"     AUTO)
openpmd_option(HDF5           "HDF5 backend (.h5 files)"                  AUTO)
openpmd_option(ADIOS1         "ADIOS1 backend (.bp files)"                AUTO)
openpmd_option(ADIOS2         "ADIOS2 backend (.bp files)"                AUTO)
openpmd_option(JULIA          "Enable Julia bindings"                     AUTO)
openpmd_option(PYTHON         "Enable Python bindings"                    AUTO)

option(openPMD_INSTALL               "Add installation targets"             ON)
option(openPMD_HAVE_PKGCONFIG        "Generate a .pc file for pkg-config"   ON)
option(openPMD_USE_INTERNAL_VARIANT  "Use internally shipped MPark.Variant" ON)
option(openPMD_USE_INTERNAL_CATCH    "Use internally shipped Catch2"        ON)
option(openPMD_USE_INTERNAL_PYBIND11 "Use internally shipped pybind11"      ON)
option(openPMD_USE_INTERNAL_JSON     "Use internally shipped nlohmann-json" ON)

option(openPMD_USE_INVASIVE_TESTS "Enable unit tests that modify source code" OFF)
option(openPMD_USE_VERIFY "Enable internal VERIFY (assert) macro independent of build type" ON)

set(CMAKE_CONFIGURATION_TYPES "Release;Debug;MinSizeRel;RelWithDebInfo")
if(NOT CMAKE_BUILD_TYPE)
    set(CMAKE_BUILD_TYPE "Release" CACHE STRING
        "Choose the build type, e.g. Release or Debug." FORCE)
endif()

include(CMakeDependentOption)

# change CMake default (static libs):
# build shared libs if supported by target platform
get_property(SHARED_LIBS_SUPPORTED GLOBAL PROPERTY TARGET_SUPPORTS_SHARED_LIBS)
cmake_dependent_option(BUILD_SHARED_LIBS
    "Build shared libraries (so/dylib/dll)."
    ${SHARED_LIBS_SUPPORTED}
    "SHARED_LIBS_SUPPORTED" OFF
)
mark_as_advanced(BUILD_SHARED_LIBS)
if(DEFINED BUILD_SHARED_LIBS)
    set(openPMD_BUILD_SHARED_LIBS_DEFAULT ${BUILD_SHARED_LIBS})
else()
    set(openPMD_BUILD_SHARED_LIBS_DEFAULT ${SHARED_LIBS_SUPPORTED})
endif()
option(openPMD_BUILD_SHARED_LIBS "Build the openPMD tests"
    ${openPMD_BUILD_SHARED_LIBS_DEFAULT})
if(openPMD_BUILD_SHARED_LIBS AND NOT SHARED_LIBS_SUPPORTED)
    message(FATAL_ERROR "openPMD_BUILD_SHARED_LIBS requested but not supported by platform")
endif()

# Testing logic with possibility to overwrite on a project basis in superbuilds
include(CTest)
mark_as_advanced(BUILD_TESTING) # automatically defined, default: ON
if(DEFINED BUILD_TESTING)
    set(openPMD_BUILD_TESTING_DEFAULT ${BUILD_TESTING})
else()
    set(openPMD_BUILD_TESTING_DEFAULT ON)
endif()
option(openPMD_BUILD_TESTING "Build the openPMD tests"
    ${openPMD_BUILD_TESTING_DEFAULT})

# deprecated: backwards compatibility to <= 0.13.*
if(NOT DEFINED BUILD_CLI_TOOLS)
    set(BUILD_CLI_TOOLS ON)
endif()
if(NOT DEFINED BUILD_EXAMPLES)
    set(BUILD_EXAMPLES ON)
endif()
option(openPMD_BUILD_CLI_TOOLS "Build the command line tools" ${BUILD_CLI_TOOLS})
option(openPMD_BUILD_EXAMPLES  "Build the examples" ${BUILD_EXAMPLES})


# Dependencies ################################################################
#
# external library: MPI (optional)
# Implementation quirks for BullMPI, Clang+MPI and Brew's MPICH
#   definitely w/o MPI::MPI_C:
#     brew's MPICH with C-flag work-arounds - errors AppleClang for CXX targets
#     https://github.com/Homebrew/homebrew-core/issues/80465
#     https://lists.mpich.org/pipermail/discuss/2020-January/005863.html
#   sometimes needed MPI::MPI_C in the past:
#     Clang+MPI: Potentially needed MPI::MPI_C targets in the past
#                (exact MPI flavor & Clang version lost)
#     BullMPI: PUBLIC dependency to MPI::MPI_CXX is missing in MPI::MPI_C target
set(openPMD_MPI_LINK_C_DEFAULT OFF)
option(openPMD_MPI_LINK_C  "Also link the MPI C targets" ${openPMD_MPI_LINK_C_DEFAULT})
mark_as_advanced(openPMD_MPI_LINK_C)
set(openPMD_MPI_NEED_COMPONENTS CXX)
set(openPMD_MPI_TARGETS MPI::MPI_CXX)
if(openPMD_MPI_LINK_C)
    set(openPMD_MPI_NEED_COMPONENTS C ${openPMD_MPI_NEED_COMPONENTS})
    set(openPMD_MPI_TARGETS MPI::MPI_C ${openPMD_MPI_TARGETS})
endif()

if(openPMD_USE_MPI STREQUAL AUTO)
<<<<<<< HEAD
    find_package(MPI COMPONENTS CXX)
=======
    find_package(MPI COMPONENTS ${openPMD_MPI_NEED_COMPONENTS})
>>>>>>> 239cf681
    if(MPI_FOUND)
        set(openPMD_HAVE_MPI TRUE)
    else()
        set(openPMD_HAVE_MPI FALSE)
    endif()
elseif(openPMD_USE_MPI)
<<<<<<< HEAD
    find_package(MPI COMPONENTS CXX REQUIRED)
=======
    find_package(MPI REQUIRED COMPONENTS ${openPMD_MPI_NEED_COMPONENTS})
>>>>>>> 239cf681
    set(openPMD_HAVE_MPI TRUE)
else()
    set(openPMD_HAVE_MPI FALSE)
endif()


# external library: nlohmann-json (required)
if(openPMD_USE_INTERNAL_JSON)
    set(JSON_BuildTests OFF CACHE INTERNAL "")
    set(JSON_Install OFF CACHE INTERNAL "")  # only used PRIVATE
    add_subdirectory("${openPMD_SOURCE_DIR}/share/openPMD/thirdParty/json")
    message(STATUS "nlohmann-json: Using INTERNAL version '3.9.1'")
else()
    find_package(nlohmann_json 3.9.1 CONFIG REQUIRED)
    message(STATUS "nlohmann-json: Found version '${nlohmann_json_VERSION}'")
endif()
add_library(openPMD::thirdparty::nlohmann_json INTERFACE IMPORTED)
target_link_libraries(openPMD::thirdparty::nlohmann_json
    INTERFACE nlohmann_json::nlohmann_json)


# external library: HDF5 (optional)
#   note: in the new hdf5-cmake.config files, major releases like
#         1.8, 1.10 and 1.12 are not marked compatible versions
#   We could use CMake 3.19.0+ version ranges, but:
#     - this issues a Wdev warning with FindHDF5.cmake
#     - does not work at least with HDF5 1.10:
#       Could not find a configuration file for package "HDF5" that is compatible
#         with requested version range "1.8.13...1.12".
#         The following configuration files were considered but not accepted:
#         ../share/cmake/hdf5/hdf5-config.cmake, version: 1.10.7
#     - thus, we do our own HDF5_VERSION check...
if(openPMD_USE_HDF5 STREQUAL AUTO)
    set(HDF5_PREFER_PARALLEL ${openPMD_HAVE_MPI})
    find_package(HDF5 COMPONENTS C)
    if(HDF5_FOUND)
        set(openPMD_HAVE_HDF5 TRUE)
    else()
        set(openPMD_HAVE_HDF5 FALSE)
    endif()
elseif(openPMD_USE_HDF5)
    set(HDF5_PREFER_PARALLEL ${openPMD_HAVE_MPI})
    find_package(HDF5 REQUIRED COMPONENTS C)
    set(openPMD_HAVE_HDF5 TRUE)
else()
    set(openPMD_HAVE_HDF5 FALSE)
endif()

# HDF5 checks
string(CONCAT openPMD_HDF5_STATUS "")
# version: lower limit
if(openPMD_HAVE_HDF5 AND HDF5_VERSION VERSION_LESS 1.8.13)
    string(CONCAT openPMD_HDF5_STATUS
        "Found HDF5 version ${HDF5_VERSION} is too old. At least "
        "version 1.8.13 is required.\n")
endif()
# we imply support for parallel I/O if MPI variant is ON
if(openPMD_HAVE_MPI AND openPMD_HAVE_HDF5
    AND NOT HDF5_IS_PARALLEL      # FindHDF5.cmake
    AND NOT HDF5_ENABLE_PARALLEL  # hdf5-config.cmake
)
    string(CONCAT openPMD_HDF5_STATUS
            "Found MPI but only serial version of HDF5. Either set "
            "openPMD_USE_MPI=OFF to disable MPI or set openPMD_USE_HDF5=OFF "
            "to disable HDF5 or provide a parallel install of HDF5.\n")
endif()
# HDF5 includes mpi.h in the public header H5public.h if parallel
if(openPMD_HAVE_HDF5 AND
   (HDF5_IS_PARALLEL OR HDF5_ENABLE_PARALLEL)
   AND NOT openPMD_HAVE_MPI)
    string(CONCAT openPMD_HDF5_STATUS
        "Found only parallel version of HDF5 but no MPI. Either set "
        "openPMD_USE_MPI=ON to force using MPI or set openPMD_USE_HDF5=OFF "
        "to disable HDF5 or provide a serial install of HDF5.\n")
endif()

if(openPMD_HDF5_STATUS)
    string(CONCAT openPMD_HDF5_STATUS
        ${openPMD_HDF5_STATUS}
        "If you manually installed a version of HDF5 in "
        "a non-default path, add its installation prefix to the "
        "environment variable CMAKE_PREFIX_PATH to find it: "
        "https://cmake.org/cmake/help/latest/envvar/CMAKE_PREFIX_PATH.html")
    if(openPMD_USE_HDF5 STREQUAL AUTO)
        message(WARNING "${openPMD_HDF5_STATUS}")
        set(openPMD_HAVE_HDF5 FALSE)
    elseif(openPMD_USE_HDF5)
        message(FATAL_ERROR "${openPMD_HDF5_STATUS}")
    endif()
endif()

#   always search for a sequential lib first, so we can mock MPI
find_package(ADIOS 1.13.1 COMPONENTS sequential QUIET)
set(ADIOS_DEFINITIONS_SEQUENTIAL ${ADIOS_DEFINITIONS})
set(ADIOS_LIBRARIES_SEQUENTIAL ${ADIOS_LIBRARIES})
set(ADIOS_INCLUDE_DIRS_SEQUENTIAL ${ADIOS_INCLUDE_DIRS})
unset(ADIOS_FOUND CACHE)
unset(ADIOS_VERSION CACHE)

#   regular logic
set(ADIOS1_PREFER_COMPONENTS)
if(NOT openPMD_HAVE_MPI)
    set(ADIOS1_PREFER_COMPONENTS sequential)
endif()
if(openPMD_USE_ADIOS1 STREQUAL AUTO)
    find_package(ADIOS 1.13.1 COMPONENTS ${ADIOS1_PREFER_COMPONENTS})
    if(ADIOS_FOUND)
        set(openPMD_HAVE_ADIOS1 TRUE)
    else()
        set(openPMD_HAVE_ADIOS1 FALSE)
    endif()
elseif(openPMD_USE_ADIOS1)
    find_package(ADIOS 1.13.1 REQUIRED COMPONENTS ${ADIOS1_PREFER_COMPONENTS})
    set(openPMD_HAVE_ADIOS1 TRUE)
else()
    set(openPMD_HAVE_ADIOS1 FALSE)
endif()

if(openPMD_HAVE_MPI AND openPMD_HAVE_ADIOS1 AND ADIOS_HAVE_SEQUENTIAL)
    string(CONCAT openPMD_ADIOS1_STATUS
        "Found MPI but requested ADIOS1 is serial. "
        "Set openPMD_USE_MPI=OFF to disable MPI.\n"
        "If you manually installed a parallel version of ADIOS1 in "
        "a non-default path, add its installation prefix to the "
        "environment variable CMAKE_PREFIX_PATH to find it: "
        "https://cmake.org/cmake/help/latest/envvar/CMAKE_PREFIX_PATH.html")
    if(openPMD_USE_ADIOS1 STREQUAL AUTO)
        message(WARNING "${openPMD_ADIOS1_STATUS}")
        set(openPMD_HAVE_ADIOS1 FALSE)
    elseif(openPMD_USE_ADIOS1)
        message(FATAL_ERROR "${openPMD_ADIOS1_STATUS}")
    endif()
endif()
if(NOT openPMD_HAVE_MPI AND openPMD_HAVE_ADIOS1 AND NOT ADIOS_HAVE_SEQUENTIAL)
    string(CONCAT openPMD_ADIOS1_STATUS
        "Did not find MPI but requested ADIOS1 is parallel. "
        "Set openPMD_USE_ADIOS1=OFF to disable ADIOS1.\n"
        "If you manually installed a serial version of ADIOS1 in "
        "a non-default path, add its installation prefix to the "
        "environment variable CMAKE_PREFIX_PATH to find it: "
        "https://cmake.org/cmake/help/latest/envvar/CMAKE_PREFIX_PATH.html")
    if(openPMD_USE_ADIOS1 STREQUAL AUTO)
        message(WARNING "${openPMD_ADIOS1_STATUS}")
        set(openPMD_HAVE_ADIOS1 FALSE)
    elseif(openPMD_USE_ADIOS1)
        message(FATAL_ERROR "${openPMD_ADIOS1_STATUS}")
    endif()
endif()

# external library: ADIOS2 (optional)
if(openPMD_USE_ADIOS2 STREQUAL AUTO)
    find_package(ADIOS2 2.7.0 CONFIG)
    if(ADIOS2_FOUND)
        set(openPMD_HAVE_ADIOS2 TRUE)
    else()
        set(openPMD_HAVE_ADIOS2 FALSE)
    endif()
elseif(openPMD_USE_ADIOS2)
    find_package(ADIOS2 2.7.0 REQUIRED CONFIG)
    set(openPMD_HAVE_ADIOS2 TRUE)
else()
    set(openPMD_HAVE_ADIOS2 FALSE)
endif()

# TODO: Check if ADIOS2 is parallel when openPMD_HAVE_MPI is ON

# External library: libcxxwrap-julia
if(openPMD_USE_JULIA STREQUAL AUTO)
    find_package(JlCxx 0.8.3)
    if(JlCxx_FOUND)
        set(openPMD_HAVE_JlCxx TRUE)
    else()
        set(openPMD_HAVE_JlCxx FALSE)
    endif()
    if(JULIA_FOUND)
        set(openPMD_HAVE_JULIA TRUE)
    else()
        set(openPMD_HAVE_JULIA FALSE)
    endif()
elseif(openPMD_USE_JULIA)
    find_package(JlCxx 0.8.3 REQUIRED)
    set(openPMD_HAVE_JULIA TRUE)
    set(openPMD_HAVE_JlCxx TRUE)
else()
    set(openPMD_HAVE_JULIA FALSE)
    set(openPMD_HAVE_JlCxx FALSE)
endif()
if(openPMD_HAVE_JlCxx)
    get_target_property(JlCxx_location JlCxx::cxxwrap_julia LOCATION)
    get_filename_component(JlCxx_location ${JlCxx_location} DIRECTORY)
    set(CMAKE_INSTALL_RPATH "${CMAKE_INSTALL_PREFIX}/lib;${JlCxx_location}")
    message(STATUS "Found JlCxx version ${JlCxx_VERSION} at ${JlCxx_location}")
endif()

# external library: pybind11 (optional)
set(_PY_DEV_MODULE Development.Module)
if(CMAKE_VERSION VERSION_LESS 3.18.0)
    # over-specification needed for CMake<3.18
    #   https://pybind11.readthedocs.io/en/latest/compiling.html#findpython-mode
    #   https://cmake.org/cmake/help/v3.18/module/FindPython.html
    set(_PY_DEV_MODULE Development)
endif()
if(openPMD_USE_PYTHON STREQUAL AUTO)
    find_package(Python 3.6.0 COMPONENTS Interpreter ${_PY_DEV_MODULE})
    if(Python_FOUND)
        if(openPMD_USE_INTERNAL_PYBIND11)
            add_subdirectory("${openPMD_SOURCE_DIR}/share/openPMD/thirdParty/pybind11")
            set(openPMD_HAVE_PYTHON TRUE)
            message(STATUS "pybind11: Using INTERNAL version 2.6.2")
        else()
            find_package(pybind11 2.6.2 CONFIG)
            if(pybind11_FOUND)
                set(openPMD_HAVE_PYTHON TRUE)
                message(STATUS "pybind11: Found version '${pybind11_VERSION}'")
            else()
                set(openPMD_HAVE_PYTHON FALSE)
            endif()
        endif()
    else()
        set(openPMD_HAVE_PYTHON FALSE)
    endif()
elseif(openPMD_USE_PYTHON)
    find_package(Python COMPONENTS Interpreter ${_PY_DEV_MODULE} REQUIRED)
    if(openPMD_USE_INTERNAL_PYBIND11)
        add_subdirectory("${openPMD_SOURCE_DIR}/share/openPMD/thirdParty/pybind11")
        set(openPMD_HAVE_PYTHON TRUE)
        message(STATUS "pybind11: Using INTERNAL version 2.6.2")
    else()
        find_package(pybind11 2.6.2 REQUIRED CONFIG)
        set(openPMD_HAVE_PYTHON TRUE)
        message(STATUS "pybind11: Found version '${pybind11_VERSION}'")
    endif()
else()
    set(openPMD_HAVE_PYTHON FALSE)
endif()


# Targets #####################################################################
#
set(CORE_SOURCE
        src/config.cpp
        src/ChunkInfo.cpp
        src/Dataset.cpp
        src/Datatype.cpp
        src/Format.cpp
        src/Iteration.cpp
        src/IterationEncoding.cpp
        src/Mesh.cpp
        src/ParticlePatches.cpp
        src/ParticleSpecies.cpp
        src/ReadIterations.cpp
        src/Record.cpp
        src/RecordComponent.cpp
        src/Series.cpp
        src/version.cpp
        src/WriteIterations.cpp
        src/auxiliary/Date.cpp
        src/auxiliary/Filesystem.cpp
        src/auxiliary/JSON.cpp
        src/backend/Attributable.cpp
        src/backend/BaseRecordComponent.cpp
        src/backend/Container.cpp
        src/backend/MeshRecordComponent.cpp
        src/backend/PatchRecord.cpp
        src/backend/PatchRecordComponent.cpp
        src/backend/Writable.cpp
        src/benchmark/mpi/OneDimensionalBlockSlicer.cpp
        src/helper/list_series.cpp)
set(IO_SOURCE
        src/IO/AbstractIOHandlerHelper.cpp
        src/IO/DummyIOHandler.cpp
        src/IO/IOTask.cpp
        src/IO/HDF5/HDF5IOHandler.cpp
        src/IO/HDF5/ParallelHDF5IOHandler.cpp
        src/IO/HDF5/HDF5Auxiliary.cpp
        src/IO/JSON/JSONIOHandler.cpp
        src/IO/JSON/JSONIOHandlerImpl.cpp
        src/IO/JSON/JSONFilePosition.cpp
        src/IO/ADIOS/ADIOS2IOHandler.cpp
        src/IO/ADIOS/ADIOS2Auxiliary.cpp
        src/IO/ADIOS/ADIOS2PreloadAttributes.cpp
        src/IO/InvalidatableFile.cpp)
set(IO_ADIOS1_SEQUENTIAL_SOURCE
        src/auxiliary/Filesystem.cpp
        src/ChunkInfo.cpp
        src/IO/ADIOS/ADIOS1IOHandler.cpp)
set(IO_ADIOS1_SOURCE
        src/auxiliary/Filesystem.cpp
        src/ChunkInfo.cpp
        src/IO/ADIOS/ParallelADIOS1IOHandler.cpp)

# library
if(openPMD_BUILD_SHARED_LIBS)
    set(_openpmd_lib_type SHARED)
else()
    set(_openpmd_lib_type STATIC)
endif()
add_library(openPMD ${_openpmd_lib_type} ${CORE_SOURCE} ${IO_SOURCE})
add_library(openPMD::openPMD ALIAS openPMD)

# properties
target_compile_features(openPMD
    PUBLIC cxx_std_14
)
set_target_properties(openPMD PROPERTIES
    CXX_EXTENSIONS OFF
    CXX_STANDARD_REQUIRED ON
    POSITION_INDEPENDENT_CODE ON
    WINDOWS_EXPORT_ALL_SYMBOLS ON
)
set(_cxx_msvc   "$<AND:$<COMPILE_LANGUAGE:CXX>,$<CXX_COMPILER_ID:MSVC>>")
set(_msvc_1914  "$<VERSION_GREATER_EQUAL:$<CXX_COMPILER_VERSION>,19.14>")
set(_msvc_options)
list(APPEND _msvc_options
    $<${_cxx_msvc}:/bigobj>
    $<${_cxx_msvc}:$<${_msvc_1914}:/Zc:__cplusplus>>
)
target_compile_options(openPMD PUBLIC ${_msvc_options})

# own headers
target_include_directories(openPMD PUBLIC
    $<BUILD_INTERFACE:${openPMD_SOURCE_DIR}/include>
    $<BUILD_INTERFACE:${openPMD_BINARY_DIR}/include>
    $<INSTALL_INTERFACE:include>
)

# C++11 std::variant (C++17 stdlib preview)
# TODO not needed with C++17 compiler
add_library(openPMD::thirdparty::mpark_variant INTERFACE IMPORTED)
if(openPMD_USE_INTERNAL_VARIANT)
    target_include_directories(openPMD::thirdparty::mpark_variant SYSTEM INTERFACE
        $<BUILD_INTERFACE:${openPMD_SOURCE_DIR}/share/openPMD/thirdParty/variant/include>
    )
    message(STATUS "MPark.Variant: Using INTERNAL version '1.4.0'")
else()
    find_package(mpark_variant 1.3.0 REQUIRED) # TODO: we want 1.4.1+
    target_link_libraries(openPMD::thirdparty::mpark_variant
        INTERFACE mpark_variant)
    message(STATUS "MPark.Variant: Found version '${mpark_variant_VERSION}'")
endif()
target_link_libraries(openPMD PUBLIC openPMD::thirdparty::mpark_variant)

# Catch2 for unit tests
if(openPMD_BUILD_TESTING)
    add_library(openPMD::thirdparty::Catch2 INTERFACE IMPORTED)
    if(openPMD_USE_INTERNAL_CATCH)
        target_include_directories(openPMD::thirdparty::Catch2 SYSTEM INTERFACE
            $<BUILD_INTERFACE:${openPMD_SOURCE_DIR}/share/openPMD/thirdParty/catch2/include>
        )
        message(STATUS "Catch2: Using INTERNAL version '2.13.4'")
    else()
        find_package(Catch2 2.13.4 REQUIRED CONFIG)
        target_link_libraries(openPMD::thirdparty::Catch2
            INTERFACE Catch2::Catch2)
        message(STATUS "Catch2: Found version '${Catch2_VERSION}'")
    endif()
endif()

if(openPMD_HAVE_MPI)
    target_link_libraries(openPMD PUBLIC ${openPMD_MPI_TARGETS})
endif()

# JSON Backend and User-Facing Runtime Options
#target_link_libraries(openPMD PRIVATE openPMD::thirdparty::nlohmann_json)
target_include_directories(openPMD SYSTEM PRIVATE
    $<TARGET_PROPERTY:openPMD::thirdparty::nlohmann_json,INTERFACE_INCLUDE_DIRECTORIES>)

# HDF5 Backend
if(openPMD_HAVE_HDF5)
    target_link_libraries(openPMD PRIVATE ${HDF5_LIBRARIES})
    target_include_directories(openPMD SYSTEM PRIVATE ${HDF5_INCLUDE_DIRS})
    target_compile_definitions(openPMD PRIVATE ${HDF5_DEFINITIONS})
endif()

# ADIOS1 Backend
if(openPMD_HAVE_ADIOS1)
    add_library(openPMD.ADIOS1.Serial SHARED ${IO_ADIOS1_SEQUENTIAL_SOURCE})
    add_library(openPMD.ADIOS1.Parallel SHARED ${IO_ADIOS1_SOURCE})
    target_compile_features(openPMD.ADIOS1.Serial
        PUBLIC cxx_std_14
    )
    target_compile_features(openPMD.ADIOS1.Parallel
        PUBLIC cxx_std_14
    )
    target_compile_options(openPMD.ADIOS1.Serial PUBLIC ${_msvc_options})
    target_compile_options(openPMD.ADIOS1.Parallel PUBLIC ${_msvc_options})
    target_link_libraries(openPMD.ADIOS1.Serial PUBLIC openPMD::thirdparty::mpark_variant)
    target_link_libraries(openPMD.ADIOS1.Parallel PUBLIC openPMD::thirdparty::mpark_variant)

    target_include_directories(openPMD.ADIOS1.Serial SYSTEM PRIVATE
        ${openPMD_SOURCE_DIR}/include ${openPMD_BINARY_DIR}/include)
    target_include_directories(openPMD.ADIOS1.Parallel SYSTEM PRIVATE
        ${openPMD_SOURCE_DIR}/include ${openPMD_BINARY_DIR}/include)

    if(openPMD_HAVE_MPI)
        target_link_libraries(openPMD.ADIOS1.Parallel PUBLIC ${openPMD_MPI_TARGETS})
        target_compile_definitions(openPMD.ADIOS1.Parallel PRIVATE openPMD_HAVE_MPI=1)
    else()
        target_compile_definitions(openPMD.ADIOS1.Parallel PRIVATE openPMD_HAVE_MPI=0)
    endif()

    set_target_properties(openPMD.ADIOS1.Serial PROPERTIES
        CXX_EXTENSIONS OFF
        CXX_STANDARD_REQUIRED ON
        POSITION_INDEPENDENT_CODE ON
        CXX_VISIBILITY_PRESET hidden
        VISIBILITY_INLINES_HIDDEN ON
    )
    if("${CMAKE_SYSTEM_NAME}" MATCHES "Linux")
        set_target_properties(openPMD.ADIOS1.Serial PROPERTIES
            LINK_FLAGS "-Wl,--exclude-libs,ALL")
    elseif("${CMAKE_SYSTEM_NAME}" MATCHES "Darwin")
        set_target_properties(openPMD.ADIOS1.Serial PROPERTIES
            XCODE_ATTRIBUTE_STRIP_STYLE "non-global"
            XCODE_ATTRIBUTE_DEPLOYMENT_POSTPROCESSING "YES"
            XCODE_ATTRIBUTE_SEPARATE_STRIP "YES"
        )
    endif()
    foreach(adlib ${ADIOS_LIBRARIES_SEQUENTIAL})
        target_link_libraries(openPMD.ADIOS1.Serial PRIVATE ${adlib})
    endforeach()
    target_include_directories(openPMD.ADIOS1.Serial SYSTEM PRIVATE ${ADIOS_INCLUDE_DIRS_SEQUENTIAL})
    target_compile_definitions(openPMD.ADIOS1.Serial PRIVATE "${ADIOS_DEFINITIONS_SEQUENTIAL}")
    target_compile_definitions(openPMD.ADIOS1.Serial PRIVATE openPMD_HAVE_ADIOS1=1)
    target_compile_definitions(openPMD.ADIOS1.Serial PRIVATE openPMD_HAVE_MPI=0)
    target_compile_definitions(openPMD.ADIOS1.Serial PRIVATE _NOMPI=1)

    if(openPMD_HAVE_MPI)
        set_target_properties(openPMD.ADIOS1.Parallel PROPERTIES
            CXX_EXTENSIONS OFF
            CXX_STANDARD_REQUIRED ON
            POSITION_INDEPENDENT_CODE ON
            CXX_VISIBILITY_PRESET hidden
            VISIBILITY_INLINES_HIDDEN 1
        )
        if("${CMAKE_SYSTEM_NAME}" MATCHES "Linux")
            set_target_properties(openPMD.ADIOS1.Parallel PROPERTIES
                LINK_FLAGS "-Wl,--exclude-libs,ALL")
        elseif("${CMAKE_SYSTEM_NAME}" MATCHES "Darwin")
            set_target_properties(openPMD.ADIOS1.Parallel PROPERTIES
                XCODE_ATTRIBUTE_STRIP_STYLE "non-global"
                XCODE_ATTRIBUTE_DEPLOYMENT_POSTPROCESSING "YES"
                XCODE_ATTRIBUTE_SEPARATE_STRIP "YES"
            )
        endif()
        foreach(adlib ${ADIOS_LIBRARIES})
            target_link_libraries(openPMD.ADIOS1.Parallel PRIVATE ${adlib})
        endforeach()

        target_include_directories(openPMD.ADIOS1.Parallel SYSTEM PRIVATE ${ADIOS_INCLUDE_DIRS})
        target_compile_definitions(openPMD.ADIOS1.Parallel PRIVATE "${ADIOS_DEFINITIONS}")
        target_compile_definitions(openPMD.ADIOS1.Parallel PRIVATE openPMD_HAVE_ADIOS1=1)
    endif()

    # Runtime parameter and API status checks ("asserts")
    if(openPMD_USE_VERIFY)
        target_compile_definitions(openPMD.ADIOS1.Serial PRIVATE openPMD_USE_VERIFY=1)
        target_compile_definitions(openPMD.ADIOS1.Parallel PRIVATE openPMD_USE_VERIFY=1)
    else()
        target_compile_definitions(openPMD.ADIOS1.Serial PRIVATE openPMD_USE_VERIFY=0)
        target_compile_definitions(openPMD.ADIOS1.Parallel PRIVATE openPMD_USE_VERIFY=0)
    endif()

    target_link_libraries(openPMD PUBLIC openPMD.ADIOS1.Serial)
    target_link_libraries(openPMD PUBLIC openPMD.ADIOS1.Parallel)
endif()

# ADIOS2 Backend
if(openPMD_HAVE_ADIOS2)
    if(openPMD_HAVE_MPI)
        target_link_libraries(openPMD PUBLIC adios2::cxx11_mpi)
    else()
        target_link_libraries(openPMD PUBLIC adios2::cxx11)
    endif()
endif()

# Runtime parameter and API status checks ("asserts")
if(openPMD_USE_VERIFY)
    target_compile_definitions(openPMD PRIVATE openPMD_USE_VERIFY=1)
else()
    target_compile_definitions(openPMD PRIVATE openPMD_USE_VERIFY=0)
endif()

# Julia bindings
if(openPMD_HAVE_JlCxx)
    add_library(openPMD_jl SHARED
        src/binding/julia/Access.cpp
        src/binding/julia/Attributable.cpp
        src/binding/julia/Attribute.cpp
        src/binding/julia/BaseRecordComponent.cpp
        src/binding/julia/ChunkInfo.cpp
        src/binding/julia/Container.cpp
        src/binding/julia/Dataset.cpp
        src/binding/julia/Datatype.cpp
        src/binding/julia/Format.cpp
        src/binding/julia/Iteration.cpp
        src/binding/julia/Mesh.cpp
        src/binding/julia/MeshRecordComponent.cpp
        src/binding/julia/ReadIterations.cpp
        src/binding/julia/RecordComponent.cpp
        src/binding/julia/RecordComponent_load_chunk.cpp
        src/binding/julia/RecordComponent_make_constant.cpp
        src/binding/julia/RecordComponent_store_chunk.cpp
        src/binding/julia/Series.cpp
        src/binding/julia/UnitDimension.cpp
        src/binding/julia/WriteIterations.cpp
        src/binding/julia/openPMD.cpp
        src/binding/julia/shared_ptr.cpp
        src/binding/julia/version.cpp
    )
    target_compile_features(openPMD_jl PUBLIC cxx_std_17)
    set_target_properties(openPMD_jl PROPERTIES
        CXX_EXTENSIONS OFF
        CXX_STANDARD_REQUIRED ON
    )
    target_link_libraries(openPMD_jl PRIVATE openPMD JlCxx::cxxwrap_julia JlCxx::cxxwrap_julia_stl)
endif()

# python bindings
if(openPMD_HAVE_PYTHON)
    add_library(openPMD.py MODULE
        src/binding/python/openPMD.cpp
        src/binding/python/Access.cpp
        src/binding/python/Attributable.cpp
        src/binding/python/BaseRecord.cpp
        src/binding/python/BaseRecordComponent.cpp
        src/binding/python/ChunkInfo.cpp
        src/binding/python/Container.cpp
        src/binding/python/Dataset.cpp
        src/binding/python/Datatype.cpp
        src/binding/python/Helper.cpp
        src/binding/python/Iteration.cpp
        src/binding/python/IterationEncoding.cpp
        src/binding/python/Mesh.cpp
        src/binding/python/ParticlePatches.cpp
        src/binding/python/ParticleSpecies.cpp
        src/binding/python/PatchRecord.cpp
        src/binding/python/PatchRecordComponent.cpp
        src/binding/python/Record.cpp
        src/binding/python/RecordComponent.cpp
        src/binding/python/MeshRecordComponent.cpp
        src/binding/python/Series.cpp
        src/binding/python/UnitDimension.cpp
    )
    target_link_libraries(openPMD.py PRIVATE openPMD)
    target_link_libraries(openPMD.py PRIVATE pybind11::module pybind11::windows_extras)

    # LTO/IPO: CMake target properties work well for 3.18+ and are buggy before
    set(_USE_PY_LTO ON)  # default shall be ON
    if(DEFINED CMAKE_INTERPROCEDURAL_OPTIMIZATION)  # overwrite default if defined
        if(NOT CMAKE_INTERPROCEDURAL_OPTIMIZATION)
            set(_USE_PY_LTO OFF)
        endif()
    endif()
    message(STATUS "Python LTO/IPO: ${_USE_PY_LTO}")
    if(CMAKE_VERSION VERSION_GREATER_EQUAL 3.18)
        set_target_properties(openPMD.py PROPERTIES
            INTERPROCEDURAL_OPTIMIZATION ${_USE_PY_LTO})
    else()
        if(_USE_PY_LTO)
            target_link_libraries(openPMD.py PRIVATE pybind11::lto)
        endif()
    endif()
    unset(_USE_PY_LTO)

    pybind11_extension(openPMD.py)
    pybind11_strip(openPMD.py)

    set_target_properties(openPMD.py PROPERTIES CXX_VISIBILITY_PRESET "hidden"
                                                CUDA_VISIBILITY_PRESET "hidden")

    # ancient Clang releases
    #   https://github.com/openPMD/openPMD-api/issues/542
    #   https://pybind11.readthedocs.io/en/stable/faq.html#recursive-template-instantiation-exceeded-maximum-depth-of-256
    #   https://bugs.llvm.org/show_bug.cgi?id=18417
    #   https://github.com/llvm/llvm-project/commit/e55b4737c026ea2e0b44829e4115d208577a67b2
    if(("${CMAKE_CXX_COMPILER_ID}" STREQUAL "AppleClang" AND
        CMAKE_CXX_COMPILER_VERSION VERSION_LESS 9.1) OR
       ("${CMAKE_CXX_COMPILER_ID}" STREQUAL "Clang" AND
        CMAKE_CXX_COMPILER_VERSION VERSION_LESS 4.0))
            message(STATUS "Clang: Passing -ftemplate-depth=1024")
            target_compile_options(openPMD.py
                PRIVATE -ftemplate-depth=1024)
    endif()

    if(WIN32)
        set(CMAKE_INSTALL_PYTHONDIR_DEFAULT
            "${CMAKE_INSTALL_LIBDIR}/site-packages"
        )
    else()
        set(CMAKE_INSTALL_PYTHONDIR_DEFAULT
            "${CMAKE_INSTALL_LIBDIR}/python${Python_VERSION_MAJOR}.${Python_VERSION_MINOR}/site-packages"
        )
    endif()
    set(CMAKE_INSTALL_PYTHONDIR "${CMAKE_INSTALL_PYTHONDIR_DEFAULT}"
        CACHE STRING "Location for installed python package"
    )
    set(CMAKE_PYTHON_OUTPUT_DIRECTORY
        "${openPMD_BINARY_DIR}/${CMAKE_INSTALL_PYTHONDIR}"
        CACHE PATH "Build directory for python modules"
    )
    set_target_properties(openPMD.py PROPERTIES
        ARCHIVE_OUTPUT_NAME openpmd_api_cxx
        LIBRARY_OUTPUT_NAME openpmd_api_cxx
        ARCHIVE_OUTPUT_DIRECTORY ${CMAKE_PYTHON_OUTPUT_DIRECTORY}/openpmd_api
        LIBRARY_OUTPUT_DIRECTORY ${CMAKE_PYTHON_OUTPUT_DIRECTORY}/openpmd_api
        RUNTIME_OUTPUT_DIRECTORY ${CMAKE_PYTHON_OUTPUT_DIRECTORY}/openpmd_api
        PDB_OUTPUT_DIRECTORY ${CMAKE_PYTHON_OUTPUT_DIRECTORY}/openpmd_api
        COMPILE_PDB_OUTPUT_DIRECTORY ${CMAKE_PYTHON_OUTPUT_DIRECTORY}/openpmd_api
    )
    function(copy_aux_py)
        set(AUX_PY_SRC_DIR ${openPMD_SOURCE_DIR}/src/binding/python/openpmd_api/)
        set(AUX_PY_DSR_DIR ${CMAKE_PYTHON_OUTPUT_DIRECTORY}/openpmd_api/)
        foreach(src_name IN LISTS ARGN)
            configure_file(${AUX_PY_SRC_DIR}/${src_name} ${AUX_PY_DSR_DIR}/${src_name} COPYONLY)
        endforeach()
    endfunction()
    copy_aux_py(
        __init__.py DaskArray.py DaskDataFrame.py DataFrame.py
        ls/__init__.py   ls/__main__.py
        pipe/__init__.py pipe/__main__.py
    )
endif()

# tests
set(openPMD_TEST_NAMES
    Core
    Auxiliary
    SerialIO
    ParallelIO
)
# command line tools
set(openPMD_CLI_TOOL_NAMES
    ls
)
set(openPMD_PYTHON_CLI_TOOL_NAMES
    pipe
)
set(openPMD_PYTHON_CLI_MODULE_NAMES ${openPMD_CLI_TOOL_NAMES})
# examples
set(openPMD_EXAMPLE_NAMES
    1_structure
    2_read_serial
    2a_read_thetaMode_serial
    3_write_serial
    3a_write_thetaMode_serial
    4_read_parallel
    5_write_parallel
    6_dump_filebased_series
    7_extended_write_serial
    8_benchmark_parallel
    8a_benchmark_write_parallel
    8b_benchmark_read_parallel
    10_streaming_write
    10_streaming_read
    12_span_write
)
set(openPMD_PYTHON_EXAMPLE_NAMES
    2_read_serial
    2a_read_thetaMode_serial
    3_write_serial
    3a_write_thetaMode_serial
    4_read_parallel
    5_write_parallel
    7_extended_write_serial
    9_particle_write_serial
    11_particle_dataframe
    12_span_write
)

if(openPMD_USE_INVASIVE_TESTS)
    if(WIN32)
        message(WARNING "Invasive tests that redefine class signatures are "
                        "known to fail on Windows!")
    endif()
endif()

if(openPMD_BUILD_TESTING)
    # compile Catch2 implementation part separately
    add_library(CatchRunner ${_openpmd_lib_type}
        test/CatchRunner.cpp)  # Always MPI_Init with Serial Fallback
    add_library(CatchMain   ${_openpmd_lib_type}
        test/CatchMain.cpp)    # Serial only
    target_compile_features(CatchRunner PUBLIC cxx_std_14)
    target_compile_features(CatchMain   PUBLIC cxx_std_14)
    set_target_properties(CatchRunner CatchMain PROPERTIES
        CXX_EXTENSIONS OFF
        CXX_STANDARD_REQUIRED ON
        POSITION_INDEPENDENT_CODE ON
        WINDOWS_EXPORT_ALL_SYMBOLS ON
    )
    target_compile_options(CatchRunner PUBLIC ${_msvc_options})
    target_compile_options(CatchMain   PUBLIC ${_msvc_options})
    target_link_libraries(CatchRunner PUBLIC openPMD::thirdparty::Catch2)
    target_link_libraries(CatchMain   PUBLIC openPMD::thirdparty::Catch2)
    if(openPMD_HAVE_MPI)
        target_link_libraries(CatchRunner PUBLIC ${openPMD_MPI_TARGETS})
        target_compile_definitions(CatchRunner PUBLIC openPMD_HAVE_MPI=1)
    endif()

    foreach(testname ${openPMD_TEST_NAMES})
        add_executable(${testname}Tests test/${testname}Test.cpp)

        if(openPMD_USE_INVASIVE_TESTS)
            target_compile_definitions(${testname}Tests PRIVATE openPMD_USE_INVASIVE_TESTS=1)
        endif()
        target_link_libraries(${testname}Tests PRIVATE openPMD)
        if(${testname} MATCHES "Parallel.+$")
            target_link_libraries(${testname}Tests PRIVATE CatchRunner)
        else()
            target_link_libraries(${testname}Tests PRIVATE CatchMain)
        endif()
    endforeach()
endif()

if(openPMD_BUILD_CLI_TOOLS)
    foreach(toolname ${openPMD_CLI_TOOL_NAMES})
        add_executable(openpmd-${toolname} src/cli/${toolname}.cpp)
        target_link_libraries(openpmd-${toolname} PRIVATE openPMD)
    endforeach()
endif()

if(openPMD_BUILD_EXAMPLES)
    foreach(examplename ${openPMD_EXAMPLE_NAMES})
        if(${examplename} MATCHES ".+parallel$")
            if(openPMD_HAVE_MPI)
                add_executable(${examplename} examples/${examplename}.cpp)
                target_link_libraries(${examplename} PRIVATE openPMD)
            endif()
        else()
            add_executable(${examplename} examples/${examplename}.cpp)
            target_link_libraries(${examplename} PRIVATE openPMD)
        endif()
    endforeach()
endif()


# Warnings ####################################################################
#
# TODO: LEGACY! Use CMake TOOLCHAINS instead!
if(CMAKE_SOURCE_DIR STREQUAL PROJECT_SOURCE_DIR)
    # On Windows, Clang -Wall aliases -Weverything; default is /W3
    if ("${CMAKE_CXX_COMPILER_ID}" STREQUAL "Clang" AND NOT WIN32)
        # list(APPEND CMAKE_CXX_FLAGS "-fsanitize=address") # address, memory, undefined
        # set(CMAKE_EXE_LINKER_FLAGS "${CMAKE_EXE_LINKER_FLAGS} -fsanitize=address")
        # set(CMAKE_SHARED_LINKER_FLAGS "${CMAKE_SHARED_LINKER_FLAGS} -fsanitize=address")
        # set(CMAKE_MODULE_LINKER_FLAGS "${CMAKE_MODULE_LINKER_FLAGS} -fsanitize=address")

        # note: might still need a
        #   export LD_PRELOAD=libclang_rt.asan.so
        # or on Debian 9 with Clang 6.0
        #   export LD_PRELOAD=/usr/lib/llvm-6.0/lib/clang/6.0.0/lib/linux/libclang_rt.asan-x86_64.so:
        #                     /usr/lib/llvm-6.0/lib/clang/6.0.0/lib/linux/libclang_rt.ubsan_minimal-x86_64.so
        # at runtime when used with symbol-hidden code (e.g. pybind11 module)

        #set(CMAKE_CXX_FLAGS "${CMAKE_CXX_FLAGS} -Weverything")
        set(CMAKE_CXX_FLAGS "${CMAKE_CXX_FLAGS} -Wall -Wextra -Wpedantic -Wshadow -Woverloaded-virtual -Wextra-semi -Wunreachable-code")
    elseif("${CMAKE_CXX_COMPILER_ID}" STREQUAL "Intel")
        set(CMAKE_CXX_FLAGS "${CMAKE_CXX_FLAGS} -w3 -wd193,383,1572")
    elseif("${CMAKE_CXX_COMPILER_ID}" STREQUAL "GNU")
        set(CMAKE_CXX_FLAGS "${CMAKE_CXX_FLAGS} -Wall -Wextra -Wpedantic -Wshadow -Woverloaded-virtual -Wunreachable-code")
    elseif("${CMAKE_CXX_COMPILER_ID}" STREQUAL "MSVC")
        # Warning C4503: "decorated name length exceeded, name was truncated"
        # Symbols longer than 4096 chars are truncated (and hashed instead)
        set(CMAKE_CXX_FLAGS "${CMAKE_CXX_FLAGS} -wd4503")
        # Warning C4244: "conversion from 'X' to 'Y', possible loss of data"
        set(CMAKE_CXX_FLAGS "${CMAKE_CXX_FLAGS} -wd4244")
        # Yes, you should build against the same C++ runtime and with same
        # configuration (Debug/Release). MSVC does inconvenient choices for their
        # developers, so be it. (Our Windows-users use conda-forge builds, which
        # are consistent.)
        set(CMAKE_CXX_FLAGS "${CMAKE_CXX_FLAGS} -wd4251")
    endif()
endif()


# Generate Files with Configuration Options ###################################
#
# TODO configure a version.hpp
configure_file(
    ${openPMD_SOURCE_DIR}/include/openPMD/config.hpp.in
    ${openPMD_BINARY_DIR}/include/openPMD/config.hpp
    @ONLY
)

configure_file(
    ${openPMD_SOURCE_DIR}/openPMDConfig.cmake.in
    ${openPMD_BINARY_DIR}/openPMDConfig.cmake
    @ONLY
)

# get absolute paths to linked libraries
function(openpmdreclibs tgtname outname)
    get_target_property(PC_PRIVATE_LIBS_TGT ${tgtname} INTERFACE_LINK_LIBRARIES)
    foreach(PC_LIB IN LISTS PC_PRIVATE_LIBS_TGT)
       if(TARGET ${PC_LIB})
           openpmdreclibs(${PC_LIB} ${outname})
       else()
           if(PC_LIB)
               string(APPEND ${outname} " ${PC_LIB}")
           endif()
       endif()
    endforeach()
    set(${outname} ${${outname}} PARENT_SCOPE)
endfunction()

if(openPMD_HAVE_PKGCONFIG)
    openpmdreclibs(openPMD openPMD_PC_PRIVATE_LIBS)
    if(openPMD_BUILD_SHARED_LIBS)
        set(openPMD_PC_STATIC false)
    else()
        set(openPMD_PC_STATIC true)
    endif()
    configure_file(
        ${openPMD_SOURCE_DIR}/openPMD.pc.in
        ${openPMD_BINARY_DIR}/openPMD.pc
        @ONLY
    )
endif()

include(CMakePackageConfigHelpers)
write_basic_package_version_file("openPMDConfigVersion.cmake"
    VERSION ${openPMD_VERSION}
    COMPATIBILITY SameMajorVersion
)


# Installs ####################################################################
#
# headers, libraries and executables
if(openPMD_INSTALL)
    set(openPMD_INSTALL_TARGET_NAMES openPMD)

    if(openPMD_HAVE_ADIOS1)
        list(APPEND openPMD_INSTALL_TARGET_NAMES
            openPMD.ADIOS1.Serial openPMD.ADIOS1.Parallel)
    endif()

    if(openPMD_BUILD_CLI_TOOLS)
        foreach(toolname ${openPMD_CLI_TOOL_NAMES})
            list(APPEND openPMD_INSTALL_TARGET_NAMES openpmd-${toolname})
        endforeach()
    endif()

    if(openPMD_HAVE_JlCxx)
        list(APPEND openPMD_INSTALL_TARGET_NAMES openPMD_jl)
    endif()

    install(TARGETS ${openPMD_INSTALL_TARGET_NAMES}
        EXPORT openPMDTargets
        LIBRARY DESTINATION ${CMAKE_INSTALL_LIBDIR}
        ARCHIVE DESTINATION ${CMAKE_INSTALL_LIBDIR}
        RUNTIME DESTINATION ${CMAKE_INSTALL_BINDIR}
        INCLUDES DESTINATION ${CMAKE_INSTALL_INCLUDEDIR}
    )
    if(openPMD_HAVE_PYTHON)
        install(
            DIRECTORY   ${openPMD_SOURCE_DIR}/src/binding/python/openpmd_api
            DESTINATION ${CMAKE_INSTALL_PYTHONDIR}
            PATTERN "*pyc" EXCLUDE
            PATTERN "__pycache__" EXCLUDE
        )
        install(TARGETS openPMD.py
            DESTINATION ${CMAKE_INSTALL_PYTHONDIR}/openpmd_api
        )
        if(openPMD_BUILD_CLI_TOOLS)
            foreach(toolname ${openPMD_PYTHON_CLI_TOOL_NAMES})
                install(
                    FILES ${openPMD_SOURCE_DIR}/src/cli/${toolname}.py
                    DESTINATION ${CMAKE_INSTALL_BINDIR}
                    RENAME openpmd-${toolname}
                    PERMISSIONS OWNER_EXECUTE OWNER_WRITE OWNER_READ
                )
            endforeach()
        endif()
    endif()
    install(DIRECTORY "${openPMD_SOURCE_DIR}/include/openPMD"
        DESTINATION ${CMAKE_INSTALL_INCLUDEDIR}
        FILES_MATCHING
            PATTERN "*.hpp"
            PATTERN "*.tpp"
    )
    install(
        FILES ${openPMD_BINARY_DIR}/include/openPMD/config.hpp
        DESTINATION ${CMAKE_INSTALL_INCLUDEDIR}/openPMD
    )
    # install third-party libraries
    # TODO not needed with C++17 compiler
    if(openPMD_USE_INTERNAL_VARIANT)
        install(DIRECTORY "${openPMD_SOURCE_DIR}/share/openPMD/thirdParty/variant/include/mpark"
            DESTINATION ${CMAKE_INSTALL_INCLUDEDIR}
        )
    endif()

    # CMake package file for find_package(openPMD::openPMD) in depending projects
    install(EXPORT openPMDTargets
        FILE openPMDTargets.cmake
        NAMESPACE openPMD::
        DESTINATION ${CMAKE_INSTALL_CMAKEDIR}
    )
    install(
        FILES
            ${openPMD_BINARY_DIR}/openPMDConfig.cmake
            ${openPMD_BINARY_DIR}/openPMDConfigVersion.cmake
        DESTINATION ${CMAKE_INSTALL_CMAKEDIR}
    )
    install(
        FILES
            ${openPMD_SOURCE_DIR}/share/openPMD/cmake/FindADIOS.cmake
        DESTINATION ${CMAKE_INSTALL_CMAKEDIR}/Modules
    )
    # pkg-config .pc file for depending legacy projects
    #   This is for projects that do not use a build file generator, e.g.
    #   because they compile manually on the command line or write their
    #   Makefiles by hand.
    if(openPMD_HAVE_PKGCONFIG)
        install(
            FILES       ${openPMD_BINARY_DIR}/openPMD.pc
            DESTINATION ${CMAKE_INSTALL_LIBDIR}/pkgconfig
        )
    endif()
endif()


# Tests #######################################################################
#
if(openPMD_BUILD_TESTING)
    enable_testing()

    # OpenMPI root guard: https://github.com/open-mpi/ompi/issues/4451
    if("$ENV{USER}" STREQUAL "root")
        # calling even --help as root will abort and warn on stderr
        execute_process(COMMAND ${MPIEXEC_EXECUTABLE} --help
            ERROR_VARIABLE MPIEXEC_HELP_TEXT
            OUTPUT_STRIP_TRAILING_WHITESPACE)
            if(${MPIEXEC_HELP_TEXT} MATCHES "^.*allow-run-as-root.*$")
                set(MPI_ALLOW_ROOT --allow-run-as-root)
            endif()
    endif()
    set(MPI_TEST_EXE
        ${MPIEXEC_EXECUTABLE}
        ${MPI_ALLOW_ROOT}
        ${MPIEXEC_NUMPROC_FLAG} 2
    )

    # do we have openPMD-example-datasets?
    if(EXISTS "${openPMD_BINARY_DIR}/samples/git-sample/")
        set(EXAMPLE_DATA_FOUND ON)
        message(STATUS "Found openPMD-example-datasets: TRUE")
    else()
        message(STATUS "Note: Skipping example and tool runs (missing openPMD-example-datasets)")
        if(WIN32)
            message(STATUS "Note: run\n"
                           "    Powershell.exe -File ${openPMD_SOURCE_DIR}/share/openPMD/download_samples.ps1\n"
                           "to add example files to samples/git-sample/ directory!")
        else()
            message(STATUS "Note: run\n"
                           "    . ${openPMD_SOURCE_DIR}/share/openPMD/download_samples.sh\n"
                           "to add example files to samples/git-sample/ directory!")
        endif()
    endif()

    if(openPMD_HAVE_PYTHON)
        # do we have mpi4py for MPI-parallel Python tests?
        if(openPMD_HAVE_MPI)
            execute_process(COMMAND ${Python_EXECUTABLE}
                -m mpi4py
                -c "import mpi4py.MPI"
                RESULT_VARIABLE MPI4PY_RETURN
                OUTPUT_QUIET ERROR_QUIET)

            if(MPI4PY_RETURN EQUAL 0)
                message(STATUS "Found mpi4py: TRUE")
            else()
                message(STATUS "Could NOT find mpi4py (will NOT run MPI-parallel Python examples)")
            endif()
        endif()
    endif()

    # C++ Unit tests
    foreach(testname ${openPMD_TEST_NAMES})
        if(${testname} MATCHES "^Parallel.*$")
            if(openPMD_HAVE_MPI)
                add_test(NAME MPI.${testname}
                    COMMAND ${MPI_TEST_EXE} ${CMAKE_RUNTIME_OUTPUT_DIRECTORY}/${testname}Tests
                    WORKING_DIRECTORY ${CMAKE_RUNTIME_OUTPUT_DIRECTORY}
                )
            endif()
        else()
            add_test(NAME Serial.${testname}
                COMMAND ${CMAKE_RUNTIME_OUTPUT_DIRECTORY}/${testname}Tests
                WORKING_DIRECTORY ${CMAKE_RUNTIME_OUTPUT_DIRECTORY}
            )
        endif()
    endforeach()

    # Python Unit tests
    if(openPMD_HAVE_PYTHON)
        if(openPMD_HAVE_HDF5)
            if(EXAMPLE_DATA_FOUND)
                add_test(NAME Unittest.py
                    COMMAND ${Python_EXECUTABLE}
                        ${openPMD_SOURCE_DIR}/test/python/unittest/Test.py -v
                    WORKING_DIRECTORY
                        ${CMAKE_RUNTIME_OUTPUT_DIRECTORY}
                )
                if(WIN32)
                    string(REGEX REPLACE "/" "\\\\" WIN_BUILD_BASEDIR ${openPMD_BINARY_DIR})
                    string(REGEX REPLACE "/" "\\\\" WIN_BUILD_BINDIR ${CMAKE_RUNTIME_OUTPUT_DIRECTORY})
                    string(REPLACE ";" "\\;" WIN_PATH "$ENV{PATH}")
                    string(REPLACE ";" "\\;" WIN_PYTHONPATH "$ENV{PYTHONPATH}")
                    set_property(TEST Unittest.py
                        PROPERTY ENVIRONMENT
                            "PATH=${WIN_BUILD_BINDIR}\\${CMAKE_BUILD_TYPE}\;${WIN_PATH}\n"
                            "PYTHONPATH=${WIN_BUILD_BASEDIR}\\${CMAKE_INSTALL_PYTHONDIR}\\${CMAKE_BUILD_TYPE}\;${WIN_PYTHONPATH}"
                    )
                else()
                    set_tests_properties(Unittest.py
                        PROPERTIES ENVIRONMENT
                            "PYTHONPATH=${openPMD_BINARY_DIR}/${CMAKE_INSTALL_PYTHONDIR}:$ENV{PYTHONPATH}"
                    )
                endif()
            endif()
        endif()
    endif()

    # Examples
    if(openPMD_BUILD_EXAMPLES)
        # C++ Examples
        # Current examples all use HDF5, elaborate if other backends are used
        if(openPMD_HAVE_HDF5)
            if(EXAMPLE_DATA_FOUND)
                foreach(examplename ${openPMD_EXAMPLE_NAMES})
                    if(${examplename} MATCHES "^10.*$")
                        # streaming examples are done separately
                    elseif(${examplename} MATCHES "^.*_parallel$")
                        if(openPMD_HAVE_MPI)
                            add_test(NAME MPI.${examplename}
                                    COMMAND ${MPI_TEST_EXE} ${CMAKE_RUNTIME_OUTPUT_DIRECTORY}/${examplename}
                                    WORKING_DIRECTORY ${CMAKE_RUNTIME_OUTPUT_DIRECTORY}
                                    )
                        endif()
                    else()
                        add_test(NAME Serial.${examplename}
                                COMMAND ${examplename}
                                WORKING_DIRECTORY ${CMAKE_RUNTIME_OUTPUT_DIRECTORY}
                                )
                    endif()
                endforeach()
            endif()
        endif()
        if(openPMD_HAVE_ADIOS2)
            add_test(NAME Asynchronous.10_streaming
                     COMMAND sh -c "$<TARGET_FILE:10_streaming_write> & sleep 1; $<TARGET_FILE:10_streaming_read>"
                     WORKING_DIRECTORY ${CMAKE_RUNTIME_OUTPUT_DIRECTORY})
        endif()
    endif()

    # Command Line Tools
    if(openPMD_BUILD_CLI_TOOLS)
        # all tools must provide a "--help"
        foreach(toolname ${openPMD_CLI_TOOL_NAMES})
            add_test(NAME CLI.help.${toolname}
                COMMAND openpmd-${toolname} --help
                WORKING_DIRECTORY ${CMAKE_RUNTIME_OUTPUT_DIRECTORY}
            )
        endforeach()
        if(openPMD_HAVE_HDF5 AND EXAMPLE_DATA_FOUND)
            add_test(NAME CLI.ls
                COMMAND openpmd-ls ../samples/git-sample/data%08T.h5
                WORKING_DIRECTORY ${CMAKE_RUNTIME_OUTPUT_DIRECTORY}
            )
        endif()
    endif()

    function(test_set_pythonpath test_name)
        if(WIN32)
            set_property(TEST ${test_name}
                PROPERTY ENVIRONMENT
                    "PATH=${WIN_BUILD_BINDIR}\\${CMAKE_BUILD_TYPE}\;${WIN_PATH}\n"
                    "PYTHONPATH=${WIN_BUILD_BASEDIR}\\${CMAKE_INSTALL_PYTHONDIR}\\${CMAKE_BUILD_TYPE}\;${WIN_PYTHONPATH}"
            )
        else()
            set_tests_properties(${test_name}
                PROPERTIES ENVIRONMENT
                    "PYTHONPATH=${openPMD_BINARY_DIR}/${CMAKE_INSTALL_PYTHONDIR}:$ENV{PYTHONPATH}"
            )
        endif()
    endfunction()

    # Python CLI Modules
    if(openPMD_HAVE_PYTHON)
        # (Note that during setuptools install, these are furthermore installed as
        #  console scripts and replace the all-binary CLI tools.)
        foreach(pymodulename ${openPMD_PYTHON_CLI_MODULE_NAMES})
             add_test(NAME CLI.py.help.${pymodulename}
                 COMMAND ${Python_EXECUTABLE} -m openpmd_api.${pymodulename} --help
                 WORKING_DIRECTORY ${CMAKE_RUNTIME_OUTPUT_DIRECTORY}
            )
            test_set_pythonpath(CLI.py.help.${pymodulename})
        endforeach()
    endif()

    # Python-based command line tools
    if(openPMD_BUILD_CLI_TOOLS AND openPMD_HAVE_PYTHON)
        # all tools must provide a "--help"
        foreach(toolname ${openPMD_PYTHON_CLI_TOOL_NAMES})
            configure_file(
                ${openPMD_SOURCE_DIR}/src/cli/${toolname}.py
                ${CMAKE_RUNTIME_OUTPUT_DIRECTORY}/openpmd-${toolname}
                COPYONLY
            )
            add_test(NAME CLI.help.${toolname}.py
                COMMAND ${Python_EXECUTABLE}
                    ${CMAKE_RUNTIME_OUTPUT_DIRECTORY}/openpmd-${toolname} --help
                WORKING_DIRECTORY ${CMAKE_RUNTIME_OUTPUT_DIRECTORY}
            )
            test_set_pythonpath(CLI.help.${toolname}.py)
        endforeach()

        # openpmd-pipe (python) test
        if( openPMD_HAVE_HDF5
            AND (openPMD_HAVE_ADIOS2 OR openPMD_HAVE_ADIOS1)
            AND EXAMPLE_DATA_FOUND
        )
            if( openPMD_HAVE_MPI )
                set(MPI_TEST_EXE
                    ${MPIEXEC_EXECUTABLE}
                    ${MPI_ALLOW_ROOT}
                    #${MPIEXEC_NUMPROC_FLAG} 2
                )
                add_test(NAME CLI.pipe.py
                    COMMAND sh -c
                        "${MPI_TEST_EXE} ${Python_EXECUTABLE}                      \
                            ${CMAKE_RUNTIME_OUTPUT_DIRECTORY}/openpmd-pipe         \
                            --infile ../samples/git-sample/data%T.h5               \
                            --outfile ../samples/git-sample/data%T.bp &&           \
                                                                                   \
                        ${MPI_TEST_EXE} ${Python_EXECUTABLE}                       \
                            ${CMAKE_RUNTIME_OUTPUT_DIRECTORY}/openpmd-pipe         \
                            --infile ../samples/git-sample/thetaMode/data%T.h5     \
                            --outfile ../samples/git-sample/thetaMode/data%T.bp && \
                                                                                   \
                        ${Python_EXECUTABLE}                                       \
                            ${CMAKE_RUNTIME_OUTPUT_DIRECTORY}/openpmd-pipe         \
                            --infile ../samples/git-sample/thetaMode/data%T.bp     \
                            --outfile ../samples/git-sample/thetaMode/data%T.json  \
                        "
                    WORKING_DIRECTORY ${CMAKE_RUNTIME_OUTPUT_DIRECTORY}
                )
            else()
                add_test(NAME CLI.pipe.py
                    COMMAND sh -c
                        "${Python_EXECUTABLE}                                      \
                            ${CMAKE_RUNTIME_OUTPUT_DIRECTORY}/openpmd-pipe         \
                            --infile ../samples/git-sample/data%T.h5               \
                            --outfile ../samples/git-sample/data%T.bp &&           \
                                                                                   \
                        ${Python_EXECUTABLE}                                       \
                            ${CMAKE_RUNTIME_OUTPUT_DIRECTORY}/openpmd-pipe         \
                            --infile ../samples/git-sample/thetaMode/data%T.h5     \
                            --outfile ../samples/git-sample/thetaMode/data%T.bp && \
                                                                                   \
                        ${Python_EXECUTABLE}                                       \
                            ${CMAKE_RUNTIME_OUTPUT_DIRECTORY}/openpmd-pipe         \
                            --infile ../samples/git-sample/thetaMode/data%T.bp     \
                            --outfile ../samples/git-sample/thetaMode/data%T.json  \
                        "
                    WORKING_DIRECTORY ${CMAKE_RUNTIME_OUTPUT_DIRECTORY}
                )
            endif()
            test_set_pythonpath(CLI.pipe.py)
        endif()
    endif()

    # Python Examples
    # Current examples all use HDF5, elaborate if other backends are used
    if(openPMD_HAVE_PYTHON AND openPMD_HAVE_HDF5)
        if(EXAMPLE_DATA_FOUND)
            foreach(examplename ${openPMD_PYTHON_EXAMPLE_NAMES})
                configure_file(
                    ${openPMD_SOURCE_DIR}/examples/${examplename}.py
                    ${CMAKE_RUNTIME_OUTPUT_DIRECTORY}/${examplename}.py
                    COPYONLY
                )
                if(openPMD_BUILD_TESTING)
                    if(${examplename} MATCHES "^.*_parallel$")
                        if(openPMD_HAVE_MPI AND MPI4PY_RETURN EQUAL 0)
                            # see https://mpi4py.readthedocs.io/en/stable/mpi4py.run.html
                            add_test(NAME Example.py.${examplename}
                                COMMAND ${MPI_TEST_EXE} ${Python_EXECUTABLE} -m mpi4py
                                    ${CMAKE_RUNTIME_OUTPUT_DIRECTORY}/${examplename}.py
                                WORKING_DIRECTORY ${CMAKE_RUNTIME_OUTPUT_DIRECTORY}
                            )
                        else()
                            continue()
                        endif()
                    else()
                        add_test(NAME Example.py.${examplename}
                            COMMAND ${Python_EXECUTABLE}
                                ${CMAKE_RUNTIME_OUTPUT_DIRECTORY}/${examplename}.py
                            WORKING_DIRECTORY
                                ${CMAKE_RUNTIME_OUTPUT_DIRECTORY}
                        )
                    endif()
                    if(WIN32)
                        string(REGEX REPLACE "/" "\\\\" WIN_BUILD_BASEDIR ${openPMD_BINARY_DIR})
                        string(REGEX REPLACE "/" "\\\\" WIN_BUILD_BINDIR ${CMAKE_RUNTIME_OUTPUT_DIRECTORY})
                        string(REPLACE ";" "\\;" WIN_PATH "$ENV{PATH}")
                        string(REPLACE ";" "\\;" WIN_PYTHONPATH "$ENV{PYTHONPATH}")
                        set_property(TEST Example.py.${examplename}
                            PROPERTY ENVIRONMENT
                                "PATH=${WIN_BUILD_BINDIR}\\${CMAKE_BUILD_TYPE}\;${WIN_PATH}\n"
                                "PYTHONPATH=${WIN_BUILD_BASEDIR}\\${CMAKE_INSTALL_PYTHONDIR}\\${CMAKE_BUILD_TYPE}\;${WIN_PYTHONPATH}"
                        )
                    else()
                        set_tests_properties(Example.py.${examplename}
                            PROPERTIES ENVIRONMENT
                                "PYTHONPATH=${openPMD_BINARY_DIR}/${CMAKE_INSTALL_PYTHONDIR}:$ENV{PYTHONPATH}"
                        )
                    endif()
                endif()
            endforeach()
        endif()
    endif()
endif()


# Status Message for Build Options ############################################
#
message("")
message("openPMD build configuration:")
message("  library Version: ${openPMD_VERSION}")
message("  openPMD Standard: ${openPMD_STANDARD_VERSION}")
message("  C++ Compiler: ${CMAKE_CXX_COMPILER_ID} "
                        "${CMAKE_CXX_COMPILER_VERSION} "
                        "${CMAKE_CXX_COMPILER_WRAPPER}")
message("    ${CMAKE_CXX_COMPILER}")
message("")
if(openPMD_INSTALL)
    message("  Installation prefix: ${CMAKE_INSTALL_PREFIX}")
    message("        bin: ${CMAKE_INSTALL_BINDIR}")
    message("        lib: ${CMAKE_INSTALL_LIBDIR}")
    message("    include: ${CMAKE_INSTALL_INCLUDEDIR}")
    message("      cmake: ${CMAKE_INSTALL_CMAKEDIR}")
    if(openPMD_HAVE_PYTHON)
        message("     python: ${CMAKE_INSTALL_PYTHONDIR}")
    endif()
    message("")
    message("  Additionally, install following third party libraries:")
    message("    MPark.Variant: ${openPMD_USE_INTERNAL_VARIANT}")
else()
    message("  Installation: OFF")
endif()
message("")
message("  Build Type: ${CMAKE_BUILD_TYPE}")
if(openPMD_BUILD_SHARED_LIBS)
    message("  Library: shared")
else()
    message("  Library: static")
endif()
message("  CLI Tools: ${openPMD_BUILD_CLI_TOOLS}")
message("  Examples: ${openPMD_BUILD_EXAMPLES}")
message("  Testing: ${openPMD_BUILD_TESTING}")
message("  Invasive Tests: ${openPMD_USE_INVASIVE_TESTS}")
message("  Internal VERIFY: ${openPMD_USE_VERIFY}")
message("  Build Options:")

foreach(opt IN LISTS openPMD_CONFIG_OPTIONS)
  if(${openPMD_HAVE_${opt}})
    message("    ${opt}: ON")
  else()
    message("    ${opt}: OFF")
  endif()
endforeach()
message("")<|MERGE_RESOLUTION|>--- conflicted
+++ resolved
@@ -148,22 +148,14 @@
 endif()
 
 if(openPMD_USE_MPI STREQUAL AUTO)
-<<<<<<< HEAD
-    find_package(MPI COMPONENTS CXX)
-=======
     find_package(MPI COMPONENTS ${openPMD_MPI_NEED_COMPONENTS})
->>>>>>> 239cf681
     if(MPI_FOUND)
         set(openPMD_HAVE_MPI TRUE)
     else()
         set(openPMD_HAVE_MPI FALSE)
     endif()
 elseif(openPMD_USE_MPI)
-<<<<<<< HEAD
-    find_package(MPI COMPONENTS CXX REQUIRED)
-=======
     find_package(MPI REQUIRED COMPONENTS ${openPMD_MPI_NEED_COMPONENTS})
->>>>>>> 239cf681
     set(openPMD_HAVE_MPI TRUE)
 else()
     set(openPMD_HAVE_MPI FALSE)
