/* Copyright 2018-2021 Axel Huebl
 *
 * This file is part of openPMD-api.
 *
 * openPMD-api is free software: you can redistribute it and/or modify
 * it under the terms of of either the GNU General Public License or
 * the GNU Lesser General Public License as published by
 * the Free Software Foundation, either version 3 of the License, or
 * (at your option) any later version.
 *
 * openPMD-api is distributed in the hope that it will be useful,
 * but WITHOUT ANY WARRANTY; without even the implied warranty of
 * MERCHANTABILITY or FITNESS FOR A PARTICULAR PURPOSE.  See the
 * GNU General Public License and the GNU Lesser General Public License
 * for more details.
 *
 * You should have received a copy of the GNU General Public License
 * and the GNU Lesser General Public License along with openPMD-api.
 * If not, see <http://www.gnu.org/licenses/>.
 */

<<<<<<< HEAD
#include <pybind11/complex.h>
=======
#include <pybind11/gil.h>
>>>>>>> 15feda47
#include <pybind11/pybind11.h>
#include <pybind11/stl.h>

#include "openPMD/IO/Access.hpp"
#include "openPMD/IterationEncoding.hpp"
#include "openPMD/Series.hpp"
#include "openPMD/auxiliary/JSON.hpp"
#include "openPMD/config.hpp"

#if openPMD_HAVE_MPI
//  re-implemented signatures:
//  include <mpi4py/mpi4py.h>
#include <mpi.h>
#endif

#include <sstream>
#include <string>

namespace py = pybind11;
using namespace openPMD;

#if openPMD_HAVE_MPI
/** mpi4py communicator wrapper
 *
 * refs:
 * - https://github.com/mpi4py/mpi4py/blob/3.0.0/src/mpi4py/libmpi.pxd#L35-L36
 * - https://github.com/mpi4py/mpi4py/blob/3.0.0/src/mpi4py/MPI.pxd#L100-L105
 * - installed: include/mpi4py/mpi4py.MPI.h
 */
struct openPMD_PyMPICommObject
{
    PyObject_HEAD MPI_Comm ob_mpi;
    unsigned int flags;
};
using openPMD_PyMPIIntracommObject = openPMD_PyMPICommObject;
#endif

struct SeriesIteratorPythonAdaptor : SeriesIterator
{
    SeriesIteratorPythonAdaptor(SeriesIterator it)
        : SeriesIterator(std::move(it))
    {}

    /*
     * Python iterators are weird and call `__next__()` already for getting the
     * first element.
     * In that case, no `operator++()` must be called...
     */
    bool first_iteration = true;
};

void init_Series(py::module &m)
{
    py::class_<WriteIterations>(m, "WriteIterations", R"END(
Writing side of the streaming API.

Create instance via Series.writeIterations().
Restricted Container of Iterations, designed to allow reading any kind
of Series, streaming and non-streaming alike.
Calling Iteration.close() manually before opening the next iteration is
encouraged and will implicitly flush all deferred IO actions.
Otherwise, Iteration.close() will be implicitly called upon
opening the next iteration or upon destruction.
Since this is designed for streaming mode, reopening an iteration is
not possible once it has been closed.
    )END")
        .def(
            "__getitem__",
            [](WriteIterations writeIterations, Series::IterationIndex_t key) {
                auto lastIteration = writeIterations.currentIteration();
                if (lastIteration.has_value() &&
                    lastIteration.value().iterationIndex != key)
                {
                    // this must happen under the GIL
                    lastIteration.value().close();
                }
                py::gil_scoped_release release;
                return writeIterations[key];
            },
            // copy + keepalive
            py::return_value_policy::copy)
        .def(
            "current_iteration",
            &WriteIterations::currentIteration,
            "Return the iteration that is currently being written to, if it "
            "exists.");
    py::class_<IndexedIteration, Iteration>(m, "IndexedIteration")
        .def_readonly("iteration_index", &IndexedIteration::iterationIndex);

    py::class_<SeriesIteratorPythonAdaptor>(m, "SeriesIterator")
        .def(
            "__next__",
            [](SeriesIteratorPythonAdaptor &iterator) {
                if (iterator == SeriesIterator::end())
                {
                    throw py::stop_iteration();
                }
                /*
                 * Closing the iteration must happen under the GIL lock since
                 * Python buffers might be accessed
                 */
                if (!iterator.first_iteration)
                {
                    if (!(*iterator).closed())
                    {
                        (*iterator).close();
                    }
                    py::gil_scoped_release release;
                    ++iterator;
                }
                iterator.first_iteration = false;
                if (iterator == SeriesIterator::end())
                {
                    throw py::stop_iteration();
                }
                else
                {
                    return *iterator;
                }
            }

        );

    py::class_<ReadIterations>(m, "ReadIterations", R"END(
Reading side of the streaming API.

Create instance via Series.readIterations().
For use in a foreach loop over iterations.
Designed to allow reading any kind of Series, streaming and non-streaming alike.
Calling Iteration.close() manually before opening the next iteration is
encouraged and will implicitly flush all deferred IO actions.
Otherwise, Iteration.close() will be implicitly called upon
SeriesIterator.__next__(), i.e. upon going to the next iteration in
the foreach loop.
Since this is designed for streaming mode, reopening an iteration is
not possible once it has been closed.
    )END")
        .def(
            "__iter__",
            [](ReadIterations &readIterations) {
                // Simple iterator implementation:
                // But we need to release the GIL inside
                // SeriesIterator::operator++, so manually it is
                // return py::make_iterator(
                //     readIterations.begin(), readIterations.end());
                return SeriesIteratorPythonAdaptor(readIterations.begin());
            },
            // keep handle alive while iterator exists
            py::keep_alive<0, 1>());

    py::class_<Series, Attributable>(m, "Series")

        .def(
            py::init([](std::string const &filepath,
                        Access at,
                        std::string const &options) {
                py::gil_scoped_release release;
                return new Series(filepath, at, options);
            }),
            py::arg("filepath"),
            py::arg("access"),
            py::arg("options") = "{}")
#if openPMD_HAVE_MPI
        .def(
            py::init([](std::string const &filepath,
                        Access at,
                        py::object &comm,
                        std::string const &options) {
                //! TODO perform mpi4py import test and check min-version
                //!       careful: double MPI_Init risk? only import mpi4py.MPI?
                //!       required C-API init? probably just checks:
                //! refs:
                //! -
                //! https://bitbucket.org/mpi4py/mpi4py/src/3.0.0/demo/wrap-c/helloworld.c
                //! - installed: include/mpi4py/mpi4py.MPI_api.h
                // if( import_mpi4py() < 0 ) { here be dragons }

                if (comm.ptr() == Py_None)
                    throw std::runtime_error(
                        "Series: MPI communicator cannot be None.");
                if (comm.ptr() == nullptr)
                    throw std::runtime_error(
                        "Series: MPI communicator is a nullptr.");

                // check type string to see if this is mpi4py
                //   __str__ (pretty)
                //   __repr__ (unambiguous)
                //   mpi4py: <mpi4py.MPI.Intracomm object at 0x7f998e6e28d0>
                //   pyMPI:  ... (TODO)
                py::str const comm_pystr = py::repr(comm);
                std::string const comm_str = comm_pystr.cast<std::string>();
                if (comm_str.substr(0, 12) != std::string("<mpi4py.MPI."))
                    throw std::runtime_error(
                        "Series: comm is not an mpi4py communicator: " +
                        comm_str);
                // only checks same layout, e.g. an `int` in `PyObject` could
                // pass this
                if (!py::isinstance<py::class_<openPMD_PyMPIIntracommObject> >(
                        comm.get_type()))
                    // TODO add mpi4py version from above import check to error
                    // message
                    throw std::runtime_error(
                        "Series: comm has unexpected type layout in " +
                        comm_str +
                        " (Mismatched MPI at compile vs. runtime? "
                        "Breaking mpi4py release?)");

                // todo other possible implementations:
                // - pyMPI (inactive since 2008?): import mpi; mpi.WORLD

                // reimplementation of mpi4py's:
                // MPI_Comm* mpiCommPtr = PyMPIComm_Get(comm.ptr());
                MPI_Comm *mpiCommPtr =
                    &((openPMD_PyMPIIntracommObject *)(comm.ptr()))->ob_mpi;

                if (PyErr_Occurred())
                    throw std::runtime_error(
                        "Series: MPI communicator access error.");
                if (mpiCommPtr == nullptr)
                {
                    throw std::runtime_error(
                        "Series: MPI communicator cast failed. "
                        "(Mismatched MPI at compile vs. runtime?)");
                }

                py::gil_scoped_release release;
                return new Series(filepath, at, *mpiCommPtr, options);
            }),
            py::arg("filepath"),
            py::arg("access"),
            py::arg("mpi_communicator"),
            py::arg("options") = "{}")
#endif
        .def("__bool__", &Series::operator bool)
        .def(
            "__repr__",
            [](Series const &s) {
                std::stringstream stream;
                auto myPath = s.myPath();
                stream << "<openPMD.Series at '" << myPath.filePath()
                       << "' with " << s.iterations.size() << " iteration(s)";
                if (myPath.access == Access::READ_LINEAR)
                {
                    stream << " (currently parsed)";
                }
                stream << " and " << s.numAttributes() << " attributes>";
                return stream.str();
            })
        .def("close", &Series::close, R"(
Closes the Series and release the data storage/transport backends.

All backends are closed after calling this method.
The Series should be treated as destroyed after calling this method.
The Series will be evaluated as false in boolean contexts after calling
this method.
        )")

        .def_property("openPMD", &Series::openPMD, &Series::setOpenPMD)
        .def_property(
            "openPMD_extension",
            &Series::openPMDextension,
            &Series::setOpenPMDextension)
        .def_property("base_path", &Series::basePath, &Series::setBasePath)
        .def_property(
            "meshes_path", &Series::meshesPath, &Series::setMeshesPath)
        .def_property(
            "particles_path", &Series::particlesPath, &Series::setParticlesPath)
        .def_property("author", &Series::author, &Series::setAuthor)
        .def_property(
            "machine",
            &Series::machine,
            &Series::setMachine,
            "Indicate the machine or relevant hardware that created the file.")
        .def_property_readonly("software", &Series::software)
        .def(
            "set_software",
            &Series::setSoftware,
            py::arg("name"),
            py::arg("version") = std::string("unspecified"))
        .def_property_readonly("software_version", &Series::softwareVersion)
        .def(
            "set_software_version",
            [](Series &s, std::string const &softwareVersion) {
                py::print(
                    "Series.set_software_version is deprecated. Set the "
                    "version with the second argument of Series.set_software");
                s.setSoftware(s.software(), softwareVersion);
            })
        // softwareDependencies
        // machine
        .def_property("date", &Series::date, &Series::setDate)
        .def_property(
            "iteration_encoding",
            &Series::iterationEncoding,
            &Series::setIterationEncoding)
        .def_property(
            "iteration_format",
            &Series::iterationFormat,
            &Series::setIterationFormat)
        .def_property("name", &Series::name, &Series::setName)
        .def("flush", &Series::flush, py::arg("backend_config") = "{}")

        .def_property_readonly("backend", &Series::backend)

        // TODO remove in future versions (deprecated)
        .def("set_openPMD", &Series::setOpenPMD)
        .def("set_openPMD_extension", &Series::setOpenPMDextension)
        .def("set_base_path", &Series::setBasePath)
        .def("set_meshes_path", &Series::setMeshesPath)
        .def("set_particles_path", &Series::setParticlesPath)
        .def("set_author", &Series::setAuthor)
        .def("set_date", &Series::setDate)
        .def("set_iteration_encoding", &Series::setIterationEncoding)
        .def("set_iteration_format", &Series::setIterationFormat)
        .def("set_name", &Series::setName)

        .def_readwrite(
            "iterations",
            &Series::iterations,
            /*
             * Need to keep reference return policy here for now to further
             * support legacy `del series` workflows that works despite children
             * still being alive.
             */
            py::return_value_policy::reference,
            // garbage collection: return value must be freed before Series
            py::keep_alive<1, 0>())
        .def(
            "read_iterations",
            [](Series &s) {
                py::gil_scoped_release release;
                return s.readIterations();
            },
            py::keep_alive<0, 1>(),
            R"END(
Entry point to the reading end of the streaming API.

Creates and returns an instance of the ReadIterations class which can
be used for iterating over the openPMD iterations in a C++11-style for
loop.
`Series.read_iterations()` is an intentionally restricted API that
ensures a workflow which also works in streaming setups, e.g. an
iteration cannot be opened again once it has been closed.
For a less restrictive API in non-streaming situations,
`Series.iterations` can be accessed directly.
Look for the ReadIterations class for further documentation.
            )END")
        .def(
            "parse_base",
            [](Series &s) {
                py::gil_scoped_release release;
                s.parseBase();
            },
            &R"END(
Parse the Series.

Only necessary in linear read mode.
In linear read mode, the Series constructor does not do any IO accesses.
This call effectively triggers the side effects of
Series::readIterations(), for use cases where data needs to be accessed
before iterating through the iterations.

The reason for introducing this restricted alias to
Series.read_iterations() is that the name "read_iterations" is misleading
for that use case: When using IO steps, this call only ensures that the
first step is parsed.)END"[1])
        .def(
            "write_iterations",
            &Series::writeIterations,
            py::keep_alive<0, 1>(),
            R"END(
Entry point to the writing end of the streaming API.

Creates and returns an instance of the WriteIterations class which is an
intentionally restricted container of iterations that takes care of
streaming semantics, e.g. ensuring that an iteration cannot be reopened
once closed.
For a less restrictive API in non-streaming situations,
`Series.iterations` can be accessed directly.
The created object is stored as member of the Series object, hence this
method may be called as many times as a user wishes.
There is only one shared iterator state per Series, even when calling
this method twice.
Look for the WriteIterations class for further documentation.
            )END");

    m.def(
        "merge_json",
        &json::merge,
        py::arg("default_value") = "{}",
        py::arg("overwrite") = "{}",
        R"END(
Merge two JSON/TOML datasets into one.

Merging rules:
1. If both `defaultValue` and `overwrite` are JSON/TOML objects, then the
resulting JSON/TOML object will contain the union of both objects'
keys. If a key is specified in both objects, the values corresponding
to the key are merged recursively. Keys that point to a null value
after this procedure will be pruned.
2. In any other case, the JSON/TOML dataset `defaultValue` is replaced in
its entirety with the JSON/TOML dataset `overwrite`.

Note that item 2 means that datasets of different type will replace each
other without error.
It also means that array types will replace each other without any notion
of appending or merging.

Possible use case:
An application uses openPMD-api and wants to do the following:
1. Set some default backend options as JSON/TOML parameters.
2. Let its users specify custom backend options additionally.

By using the json::merge() function, this application can then allow
users to overwrite default options, while keeping any other ones.

Parameters:
* default_value: A string containing either a JSON or a TOML dataset.
* overwrite:     A string containing either a JSON or TOML dataset (does
                 not need to be the same as `defaultValue`).
* returns:       The merged dataset, according to the above rules.
                 If `defaultValue` was a JSON dataset, then as a JSON string,
                 otherwise as a TOML string.
        )END");
}<|MERGE_RESOLUTION|>--- conflicted
+++ resolved
@@ -19,11 +19,8 @@
  * If not, see <http://www.gnu.org/licenses/>.
  */
 
-<<<<<<< HEAD
 #include <pybind11/complex.h>
-=======
 #include <pybind11/gil.h>
->>>>>>> 15feda47
 #include <pybind11/pybind11.h>
 #include <pybind11/stl.h>
 
