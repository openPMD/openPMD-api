--- conflicted
+++ resolved
@@ -578,9 +578,6 @@
     }
 }
 
-<<<<<<< HEAD
-void close_and_copy_attributable_test(std::string const &file_ending)
-=======
 namespace detail
 {
 template <typename T>
@@ -604,8 +601,7 @@
 };
 } // namespace detail
 
-void close_and_copy_attributable_test(std::string file_ending)
->>>>>>> 9ad33b07
+void close_and_copy_attributable_test(std::string const &file_ending)
 {
     using position_t = int;
 
