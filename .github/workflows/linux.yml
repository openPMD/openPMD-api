name: 🐧 Linux

on: [push, pull_request]

concurrency:
  group: ${{ github.ref }}-${{ github.head_ref }}-linux
  cancel-in-progress: true

jobs:
  clang7_nopy_nompi_h5_libcpp:
    runs-on: ubuntu-20.04
    if: github.event.pull_request.draft == false
    steps:
    - uses: actions/checkout@v3
    - name: Spack Cache
      uses: actions/cache@v3
      with: {path: /opt/spack, key: clang7_nopy_nompi_h5_libcpp_v2}
    - name: Install
      run: |
        sudo apt-get update
        sudo apt-get install clang-7 libc++-7-dev libc++abi-7-dev
        sudo .github/workflows/dependencies/install_spack
    - name: Build
      env: {CC: clang-7, CXX: clang++-7, CXXFLAGS: -stdlib=libc++ -Werror -Wno-ignored-attributes -Wno-unused-const-variable}
        # -Wno-ignored-attributes -Wno-unused-const-variable: clang-6 has a
        #   false positive on src/auxiliary/Filesystem.cpp
        #   [[maybe_unused]] MPI_Datatype const MPI_Types< unsigned >::value = MPI_UNSIGNED;
      run: |
        eval $(spack env activate --sh .github/ci/spack-envs/clang7_nopy_nompi_h5_libcpp/)
        spack install

        share/openPMD/download_samples.sh build
        cmake -S . -B build        \
          -DopenPMD_USE_PYTHON=OFF \
          -DopenPMD_USE_MPI=OFF    \
          -DopenPMD_USE_HDF5=ON    \
          -DopenPMD_USE_INVASIVE_TESTS=ON \
          -DCMAKE_VERBOSE_MAKEFILE=ON
        cmake --build build --parallel 2
        cd build
        ctest --output-on-failure

  clang7_nopy_ompi_h5_ad2_libcpp:
    runs-on: ubuntu-20.04
    if: github.event.pull_request.draft == false
    steps:
    - uses: actions/checkout@v3
    - name: Spack Cache
      uses: actions/cache@v3
      with: {path: /opt/spack, key: clang7_nopy_ompi_h5_ad2_libcpp_v2}
    - name: Install
      run: |
        sudo apt-get update
        sudo apt-get install clang-7 libc++-7-dev libc++abi-7-dev gfortran libopenmpi-dev python3
        sudo .github/workflows/dependencies/install_spack
    - name: Build
      env: {CC: clang-7, CXX: clang++-7, CXXFLAGS: -stdlib=libc++ -Werror -Wno-ignored-attributes -Wno-unused-const-variable}
        # -Wno-ignored-attributes -Wno-unused-const-variable: clang-6 has a
        #   false positive on src/auxiliary/Filesystem.cpp
        #   [[maybe_unused]] MPI_Datatype const MPI_Types< unsigned >::value = MPI_UNSIGNED;
      run: |
        cmake --version
        mpiexec --version
        perl --version
        python --version
        eval $(spack env activate --sh .github/ci/spack-envs/clang7_nopy_ompi_h5_ad2_libcpp/)
        spack install

        share/openPMD/download_samples.sh build
        cmake -S . -B build \
          -DopenPMD_USE_PYTHON=OFF \
          -DopenPMD_USE_MPI=ON     \
          -DopenPMD_USE_HDF5=ON    \
          -DopenPMD_USE_ADIOS2=ON  \
          -DopenPMD_USE_INVASIVE_TESTS=ON \
          -DCMAKE_VERBOSE_MAKEFILE=ON
        cmake --build build --parallel 2

        cd build
        ctest --output-on-failure

        find . -name *.bp     | xargs -n1 -P1 -I {} rm -rf {}
        find . -name *.bp.dir | xargs -n1 -P1 -I {} rm -rf {}
        ctest --output-on-failure

  clang7_nopy_ompi_h5_ad2:
    runs-on: ubuntu-20.04
    if: github.event.pull_request.draft == false
    steps:
    - uses: actions/checkout@v3
    - name: Spack Cache
      uses: actions/cache@v3
      with: {path: /opt/spack, key: clang7_nopy_ompi_h5_ad2_v2 }
    - name: Install
      run: |
        sudo apt-get update
        sudo apt-get install clang-7 gfortran libopenmpi-dev python3
        sudo .github/workflows/dependencies/install_spack
    - name: Build
      env: {CC: clang-7, CXX: clang++-7, CXXFLAGS: -Werror}
      run: |
        eval $(spack env activate --sh .github/ci/spack-envs/clang7_nopy_ompi_h5_ad2/)
        spack install

        share/openPMD/download_samples.sh build
        cmake -S . -B build \
          -DopenPMD_USE_PYTHON=OFF \
          -DopenPMD_USE_MPI=ON     \
          -DopenPMD_USE_HDF5=ON    \
          -DopenPMD_USE_ADIOS2=ON  \
          -DopenPMD_USE_INVASIVE_TESTS=ON \
          -DCMAKE_VERBOSE_MAKEFILE=ON
        cmake --build build --parallel 2
        cd build
        ctest --output-on-failure

# TODO
#  clang7_py36_nompi_h5_ad2_libstdc++

  clang14_py311_nompi_h5_ad2:
    runs-on: ubuntu-22.04
    if: github.event.pull_request.draft == false
    steps:
    - uses: actions/checkout@v3
    - name: Spack Cache
      uses: actions/cache@v3
      with: {path: /opt/spack, key: clang14_py311_nompi_h5_ad2_v2 }
    - name: Install
      run: |
        sudo apt update
        sudo apt install clang-14 cmake gfortran libhdf5-dev python3.11 python3.11-dev wget
        wget https://bootstrap.pypa.io/get-pip.py
        python3.11 get-pip.py
        python3.11 -m pip install numpy pandas
        sudo .github/workflows/dependencies/install_spack
    - name: Build
      env: {CC: clang-14, CXX: clang++-14, CXXFLAGS: -Werror}
      run: |
        eval $(spack env activate --sh .github/ci/spack-envs/clang14_py311_nompi_h5_ad2/)
        spack install

        share/openPMD/download_samples.sh build
        cmake -S . -B build \
          -DopenPMD_USE_PYTHON=ON \
          -DopenPMD_USE_MPI=OFF   \
          -DopenPMD_USE_HDF5=ON   \
          -DopenPMD_USE_ADIOS2=ON \
          -DopenPMD_USE_INVASIVE_TESTS=ON \
          -DCMAKE_VERBOSE_MAKEFILE=ON     \
          -DPython_EXECUTABLE=$(which python3.11)
        cmake --build build --parallel 2
        ctest --test-dir build --output-on-failure

  # ADIOS2 v2.7.1
  clang8_py38_mpich_h5_ad2:
    runs-on: ubuntu-20.04
    if: github.event.pull_request.draft == false
    steps:
    - uses: actions/checkout@v3
    - name: Spack Cache
      uses: actions/cache@v3
      with: {path: /opt/spack, key: clang8_py38_mpich_h5_ad2_newLayout_v2 }
    - name: Install
      run: |
        sudo apt-get update
        sudo apt-get install clang-8 gfortran libmpich-dev python3
        sudo .github/workflows/dependencies/install_spack
    - name: Build
      env: {CC: clang-8, CXX: clang++-8, CXXFLAGS: -Werror}
      run: |
        cmake --version
        mpiexec --version
        perl --version
        python --version
        eval $(spack env activate --sh .github/ci/spack-envs/clang8_py38_mpich_h5_ad2/)
        spack install

        share/openPMD/download_samples.sh build
        cmake -S . -B build \
          -DopenPMD_USE_PYTHON=OFF \
          -DopenPMD_USE_MPI=ON     \
          -DopenPMD_USE_HDF5=ON    \
          -DopenPMD_USE_ADIOS2=ON  \
          -DopenPMD_USE_INVASIVE_TESTS=ON
        cmake --build build --parallel 2
        cd build
        ctest --output-on-failure

# TODO: (old Travis-CI coverage)
#  clang10_py38_ompi_h5_1-10-6_ad2_release
#  ..._h5coll with OPENPMD_HDF5_INDEPENDENT: OFF

# TODO: (old Travis-CI coverage)
#  gcc-4.9.4_nopy_nompi_h5_ad2
#  gcc-4.9.4_nopy_ompi_h5_ad2
#  gcc-9.3.0_nopy_nompi_h5_ad2-2.6.0
#  gcc-7.4.0_nopy_ompi_h5_h5coll
#  gcc-6.5.0_py35_nompi_h5-1.13.1
#  gcc-8.1.0_py37_nompi_h5_static
#  gcc-6.5.0_py36_nompi_h5-1.8.13
#  gcc-4.8.5_py35_nompi_h5
#  gcc-7.4.0_py_ompi_h5_ad2_coveralls

  gcc7_py36_pd_dd_ompi_h5_ad2:
    runs-on: ubuntu-20.04
    if: github.event.pull_request.draft == false
    steps:
    - uses: actions/checkout@v3
    - name: Spack Cache
      uses: actions/cache@v3
      with: {path: /opt/spack, key: gcc7_py36_ompi_h5_ad2_v2 }
    - name: Install
      run: |
        sudo apt-get update
        sudo apt-get install g++-7 gfortran libopenmpi-dev python3 python3-setuptools
        sudo .github/workflows/dependencies/install_spack
        python3 -m pip install -U pip
        python3 -m pip install -U numpy
        python3 -m pip install -U mpi4py
        python3 -m pip install -U pandas
        python3 -m pip install -U dask
        python3 -m pip install -U pyarrow
    - name: Build
      env: {CC: gcc-7, CXX: g++-7, CXXFLAGS: -Werror}
      run: |
        eval $(spack env activate --sh .github/ci/spack-envs/gcc7_py36_ompi_h5_ad2/)
        spack install

        share/openPMD/download_samples.sh build
        cmake -S . -B build \
          -DopenPMD_USE_PYTHON=ON \
          -DopenPMD_USE_MPI=ON    \
          -DopenPMD_USE_HDF5=ON   \
          -DopenPMD_USE_ADIOS2=ON \
          -DopenPMD_USE_INVASIVE_TESTS=ON
        cmake --build build --parallel 2
        cd build
        ctest --output-on-failure

  gcc9_py38_pd_nompi_h5_ad2_libcpp_julia:
    runs-on: ubuntu-20.04
    if: github.event.pull_request.draft == false
    steps:
    - uses: actions/checkout@v3
    - name: Install
      run: |
        sudo apt-get update
        sudo apt-get install g++ libopenmpi-dev libhdf5-openmpi-dev python3 python3-numpy python3-mpi4py python3-pandas
        # TODO ADIOS2
        # Install Julia
        # 1.6.7
        wget https://julialang-s3.julialang.org/bin/linux/x64/1.7/julia-1.7.3-linux-x86_64.tar.gz
        sudo tar -xz -C /usr/local -f julia-1.7.3-linux-x86_64.tar.gz
        rm julia-1.7.3-linux-x86_64.tar.gz
        # Install cmake-easyinstall
        sudo curl -L -o /usr/local/bin/cmake-easyinstall https://git.io/JvLxY
        sudo chmod a+x /usr/local/bin/cmake-easyinstall
        export CEI_SUDO="sudo"
        # Install libcxxwrap-julia
        cmake-easyinstall git+https://github.com/JuliaInterop/libcxxwrap-julia.git@v0.9.7 -DJulia_EXECUTABLE=/usr/local/julia-1.7.3/bin/julia
    - name: Build
      env: {CXXFLAGS: -Werror, PKG_CONFIG_PATH: /usr/lib/x86_64-linux-gnu/pkgconfig}
      run: |
        share/openPMD/download_samples.sh build
        cmake -S . -B build       \
          -DopenPMD_USE_HDF5=ON   \
          -DopenPMD_USE_JULIA=ON  \
          -DopenPMD_USE_MPI=ON    \
          -DopenPMD_USE_PYTHON=ON \
          -DopenPMD_USE_INVASIVE_TESTS=ON
        cmake --build build --parallel 2
<<<<<<< HEAD
        # Install the Julia side of CxxWrap
        julia --eval 'using Pkg; Pkg.add("CxxWrap")'
        ctest --test-dir build --output-on-failure
=======
        cd build
        ctest --output-on-failure
>>>>>>> e01f7217

  musllinux_py10:
    runs-on: ubuntu-20.04
    if: github.event.pull_request.draft == false
    container:
      image: quay.io/pypa/musllinux_1_1_x86_64
    steps:
    - uses: actions/checkout@v3
    - name: Install
      run: |
        apk update
        apk add hdf5-dev
        python3.10 -m pip install numpy
    - name: Build
      env: {CXXFLAGS: -Werror}
      run: |
        share/openPMD/download_samples.sh build
        cmake -S . -B build \
          -DopenPMD_USE_PYTHON=ON \
          -DopenPMD_USE_MPI=OFF   \
          -DopenPMD_USE_HDF5=ON   \
          -DopenPMD_USE_INVASIVE_TESTS=ON \
          -DPython_EXECUTABLE=$(which python3.10)
        cmake --build build --parallel 2
        cd build
        ctest --output-on-failure

  conda_ompi_all:
    runs-on: ubuntu-20.04
    if: github.event.pull_request.draft == false
    steps:
    - uses: actions/checkout@v3
    - uses: conda-incubator/setup-miniconda@v2
      name: Setup conda
      with:
        auto-update-conda: true
        activate-environment: testing
        auto-activate-base: false
        channels: conda-forge,defaults
        channel-priority: true
    - name: Install
      shell: bash -eo pipefail -l {0}
      run: |
        conda install -c conda-forge -y mamba
        mamba env create --file conda.yml
    - name: Build
      shell: bash -eo pipefail -l {0}
      env: {CXXFLAGS: -Werror}
      run: |
        source activate openpmd-api-dev

        share/openPMD/download_samples.sh build
        cmake -S . -B build \
          -DopenPMD_USE_PYTHON=ON \
          -DopenPMD_USE_MPI=ON    \
          -DopenPMD_USE_HDF5=ON   \
          -DopenPMD_USE_ADIOS2=ON \
          -DopenPMD_USE_INVASIVE_TESTS=ON
        cmake --build build --parallel 2
        cd build
        ctest --output-on-failure<|MERGE_RESOLUTION|>--- conflicted
+++ resolved
@@ -269,14 +269,10 @@
           -DopenPMD_USE_PYTHON=ON \
           -DopenPMD_USE_INVASIVE_TESTS=ON
         cmake --build build --parallel 2
-<<<<<<< HEAD
         # Install the Julia side of CxxWrap
         julia --eval 'using Pkg; Pkg.add("CxxWrap")'
-        ctest --test-dir build --output-on-failure
-=======
-        cd build
-        ctest --output-on-failure
->>>>>>> e01f7217
+        cd build
+        ctest --output-on-failure
 
   musllinux_py10:
     runs-on: ubuntu-20.04
