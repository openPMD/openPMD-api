--- conflicted
+++ resolved
@@ -603,19 +603,12 @@
             if( dirtyRecursive || this->dirty() )
             {
                 // openIteration() will update the close status
-                openIteration( i.first, i.second );
-                i.second.flush();
-            }
-
-<<<<<<< HEAD
-            openIteration( it->first, it->second );
-
-            it->second.flush();
+                openIteration( it->first, it->second );
+                it->second.flush();
+            }
+
             if( *it->second.m_closed
                 == Iteration::CloseStatus::ClosedInFrontend )
-=======
-            if( *i.second.m_closed == Iteration::CloseStatus::ClosedInFrontend )
->>>>>>> f807c202
             {
                 Parameter< Operation::CLOSE_FILE > fClose;
                 IOHandler->enqueue(
@@ -666,33 +659,21 @@
                 written() = false;
                 iterations.written() = false;
 
-                std::stringstream iteration("");
-                iteration << std::setw(*m_filenamePadding)
-                          << std::setfill('0') << i.first;
-                std::string filename =
-                    *m_filenamePrefix + iteration.str() + *m_filenamePostfix;
-
-<<<<<<< HEAD
-            std::string filename = iterationFilename( it->first );
-
-            dirty() |= it->second.dirty();
-            it->second.flushFileBased(filename, it->first);
-=======
-                dirty() |= i.second.dirty();
-                i.second.flushFileBased(filename, i.first);
+                dirty() |= it->second.dirty();
+                std::string filename = iterationFilename( it->first );
+                it->second.flushFileBased(filename, it->first);
 
                 iterations.flush(
                     auxiliary::replace_first(basePath(), "%T/", ""));
->>>>>>> f807c202
 
                 flushAttributes();
 
-                switch( *i.second.m_closed )
+                switch( *it->second.m_closed )
                 {
                     using CL = Iteration::CloseStatus;
                     case CL::Open:
                     case CL::ClosedTemporarily:
-                        *i.second.m_closed = CL::Open;
+                        *it->second.m_closed = CL::Open;
                         break;
                     default:
                         // keep it
@@ -1207,21 +1188,16 @@
     switch( *iteration.m_closed )
     {
         using CL = Iteration::CloseStatus;
-        case CL::ClosedInFrontend:
         case CL::ClosedInBackend:
-<<<<<<< HEAD
-            break;
-            // throw std::runtime_error(
-            //     "[Series] Detected illegal access to iteration that "
-            //     "has been closed previously." );
-=======
             throw std::runtime_error(
                 "[Series] Detected illegal access to iteration that "
                 "has been closed previously." );
->>>>>>> f807c202
         case CL::Open:
         case CL::ClosedTemporarily:
             *iteration.m_closed = CL::Open;
+            break;
+        case CL::ClosedInFrontend:
+            // keep it like it is
             break;
         default:
             throw std::runtime_error( "Unreachable!" );
