--- conflicted
+++ resolved
@@ -1,8 +1,4 @@
-<<<<<<< HEAD
 /* Copyright 2017-2018 Fabian Koller
-=======
-/* Copyright 2017 Fabian Koller
->>>>>>> cd5db942
  *
  * This file is part of openPMD-api.
  *
