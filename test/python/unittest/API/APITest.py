--- conflicted
+++ resolved
@@ -1515,7 +1515,6 @@
         for ext in io.file_extensions:
             self.makeCloseIterationRoundTrip(ext)
 
-<<<<<<< HEAD
     def makeIteratorRoundTrip(self, backend, file_ending):
         # write
         jsonConfig = """
@@ -1575,7 +1574,6 @@
         for b in io.variants:
             if io.variants[b] is True and b in backend_filesupport:
                 self.makeIteratorRoundTrip(b, backend_filesupport[b])
-=======
     def makeAvailableChunksRoundTrip(self, ext):
         if ext == "h5":
             return
@@ -1619,7 +1617,6 @@
     def testAvailableChunks(self):
         for ext in io.file_extensions:
             self.makeAvailableChunksRoundTrip(ext)
->>>>>>> ca25be77
 
 
 if __name__ == '__main__':
