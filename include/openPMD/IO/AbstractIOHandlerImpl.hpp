/* Copyright 2018-2020 Fabian Koller
 *
 * This file is part of openPMD-api.
 *
 * openPMD-api is free software: you can redistribute it and/or modify
 * it under the terms of of either the GNU General Public License or
 * the GNU Lesser General Public License as published by
 * the Free Software Foundation, either version 3 of the License, or
 * (at your option) any later version.
 *
 * openPMD-api is distributed in the hope that it will be useful,
 * but WITHOUT ANY WARRANTY; without even the implied warranty of
 * MERCHANTABILITY or FITNESS FOR A PARTICULAR PURPOSE.  See the
 * GNU General Public License and the GNU Lesser General Public License
 * for more details.
 *
 * You should have received a copy of the GNU General Public License
 * and the GNU Lesser General Public License along with openPMD-api.
 * If not, see <http://www.gnu.org/licenses/>.
 */
#pragma once

#include "openPMD/IO/AbstractIOHandler.hpp"
#include "openPMD/IO/IOTask.hpp"
#include "openPMD/auxiliary/DerefDynamicCast.hpp"

#include <future>


namespace openPMD
{
// class AbstractIOHandler;
class Writable;

class AbstractIOHandlerImpl
{
public:
    AbstractIOHandlerImpl(AbstractIOHandler *handler)
    : m_handler{handler}
    { }

    virtual ~AbstractIOHandlerImpl() = default;

    virtual std::future< void > flush()
    {
        using namespace auxiliary;

        while( !(*m_handler).m_work.empty() )
        {
            IOTask& i = (*m_handler).m_work.front();
            try
            {
                switch( i.operation )
                {
                    using O = Operation;
                    case O::CREATE_FILE:
                        createFile(i.writable, deref_dynamic_cast< Parameter< Operation::CREATE_FILE > >(i.parameter.get()));
                        break;
                    case O::CREATE_PATH:
                        createPath(i.writable, deref_dynamic_cast< Parameter< O::CREATE_PATH > >(i.parameter.get()));
                        break;
                    case O::CREATE_DATASET:
                        createDataset(i.writable, deref_dynamic_cast< Parameter< O::CREATE_DATASET > >(i.parameter.get()));
                        break;
                    case O::EXTEND_DATASET:
                        extendDataset(i.writable, deref_dynamic_cast< Parameter< O::EXTEND_DATASET > >(i.parameter.get()));
                        break;
                    case O::OPEN_FILE:
                        openFile(i.writable, deref_dynamic_cast< Parameter< O::OPEN_FILE > >(i.parameter.get()));
                        break;
                    case O::CLOSE_FILE:
                        closeFile(i.writable, deref_dynamic_cast< Parameter< O::CLOSE_FILE > >(i.parameter.get()));
                        break;
                    case O::OPEN_PATH:
                        openPath(i.writable, deref_dynamic_cast< Parameter< O::OPEN_PATH > >(i.parameter.get()));
                        break;
                    case O::CLOSE_PATH:
                        closePath(i.writable, deref_dynamic_cast< Parameter< O::CLOSE_PATH > >(i.parameter.get()));
                        break;
                    case O::OPEN_DATASET:
                        openDataset(i.writable, deref_dynamic_cast< Parameter< O::OPEN_DATASET > >(i.parameter.get()));
                        break;
                    case O::DELETE_FILE:
                        deleteFile(i.writable, deref_dynamic_cast< Parameter< O::DELETE_FILE > >(i.parameter.get()));
                        break;
                    case O::DELETE_PATH:
                        deletePath(i.writable, deref_dynamic_cast< Parameter< O::DELETE_PATH > >(i.parameter.get()));
                        break;
                    case O::DELETE_DATASET:
                        deleteDataset(i.writable, deref_dynamic_cast< Parameter< O::DELETE_DATASET > >(i.parameter.get()));
                        break;
                    case O::DELETE_ATT:
                        deleteAttribute(i.writable, deref_dynamic_cast< Parameter< O::DELETE_ATT > >(i.parameter.get()));
                        break;
                    case O::WRITE_DATASET:
                        writeDataset(i.writable, deref_dynamic_cast< Parameter< O::WRITE_DATASET > >(i.parameter.get()));
                        break;
                    case O::WRITE_ATT:
                        writeAttribute(i.writable, deref_dynamic_cast< Parameter< O::WRITE_ATT > >(i.parameter.get()));
                        break;
                    case O::READ_DATASET:
                        readDataset(i.writable, deref_dynamic_cast< Parameter< O::READ_DATASET > >(i.parameter.get()));
                        break;
                    case O::READ_ATT:
                        readAttribute(i.writable, deref_dynamic_cast< Parameter< O::READ_ATT > >(i.parameter.get()));
                        break;
                    case O::LIST_PATHS:
                        listPaths(i.writable, deref_dynamic_cast< Parameter< O::LIST_PATHS > >(i.parameter.get()));
                        break;
                    case O::LIST_DATASETS:
                        listDatasets(i.writable, deref_dynamic_cast< Parameter< O::LIST_DATASETS > >(i.parameter.get()));
                        break;
                    case O::LIST_ATTS:
                        listAttributes(i.writable, deref_dynamic_cast< Parameter< O::LIST_ATTS > >(i.parameter.get()));
                        break;
<<<<<<< HEAD
                    case O::ADVANCE:
                        advance(i.writable, deref_dynamic_cast< Parameter< O::ADVANCE > >(i.parameter.get()));
=======
                    case O::AVAILABLE_CHUNKS:
                        availableChunks(i.writable, deref_dynamic_cast< Parameter< O::AVAILABLE_CHUNKS > >(i.parameter.get()));
>>>>>>> ca25be77
                        break;
                }
            } catch (unsupported_data_error&)
            {
                (*m_handler).m_work.pop();
                throw;
            }
            (*m_handler).m_work.pop();
        }
        return std::future< void >();
    }

  /**
   * Close the file corresponding with the writable and release file handles.
   * The operation should succeed in any access mode.
   */
  virtual void
  closeFile( Writable *, Parameter< Operation::CLOSE_FILE > const & ) = 0;
<<<<<<< HEAD
  
  /** Advance the file/stream that this writable belongs to.
   *
   * If the backend is based around usage of IO steps (especially streaming
   * backends), open or close an IO step. This is modeled closely after the
   * step concept in ADIOS2.
   *
   * This task is used to implement streaming-aware semantics in the openPMD
   * API by splitting data into packets that are written to and read from
   * transport.
   *
   * IO actions up to the point of closing a step must be performed now.
   *
   * The advance mode is determined by parameters.mode.
   * The return status code shall be stored as parameters.status.
   */
  virtual void
  advance( Writable *, Parameter< Operation::ADVANCE > & )
  {
  }

  /** Close an openPMD group.
   * 
   * This is an optimization-enabling task and may be ignored by backends.
   * Indicates that the group will not be accessed any further.
   * Especially in step-based IO mode (e.g. streaming):
   * Indicates that the group corresponding with the writable needs not be held
   * in a parseable state for this and upcoming IO steps, allowing for deletion
   * of metadata to be sent/stored (attributes, datasets, ..).
   * Should fail if the writable is not written.
   * Should fail if m_handler->accessType is AccessType::READ_ONLY.
   *
   */
  virtual void
  closePath( Writable *, Parameter< Operation::CLOSE_PATH > const & )
  {}
=======

  /** Report chunks that are available for loading from the dataset represented
   *  by this writable.
   *
   * The resulting chunks should be stored into parameters.chunks.
   *
   */
  virtual void
  availableChunks( Writable *, Parameter< Operation::AVAILABLE_CHUNKS > & ) = 0;

>>>>>>> ca25be77
  /** Create a new file in physical storage, possibly overriding an existing file.
   *
   * The operation should fail if m_handler->m_frontendAccess is Access::READ_ONLY.
   * The new file should be located in m_handler->directory.
   * The new file should have the filename parameters.name.
   * The filename should include the correct corresponding filename extension.
   * Any existing file should be overwritten if m_handler->m_frontendAccess is Access::CREATE.
   * The Writables file position should correspond to the root group "/" of the hierarchy.
   * The Writable should be marked written when the operation completes successfully.
   */
  virtual void createFile(Writable*, Parameter< Operation::CREATE_FILE > const&) = 0;
  /** Create all necessary groups for a path, possibly recursively.
   *
   * The operation should fail if m_handler->m_frontendAccess is Access::READ_ONLY.
   * The path parameters.path may contain multiple levels (e.g. first/second/third/).
   * The Writables file position should correspond to the complete newly created path (i.e. first/second/third/ should be assigned to the Writables file position).
   * The Writable should be marked written when the operation completes successfully.
   */
  virtual void createPath(Writable*, Parameter< Operation::CREATE_PATH > const&) = 0;
  /** Create a new dataset of given type, extent and storage properties.
   *
   * The operation should fail if m_handler->m_frontendAccess is Access::READ_ONLY.
   * The path may contain multiple levels (e.g. group/dataset).
   * The new dataset should have the name parameters.name. This name should not start or end with a slash ("/").
   * The new dataset should be of datatype parameters.dtype.
   * The new dataset should have an extent of parameters.extent.
   * If possible, the new dataset should be extensible.
   * If possible, the new dataset should be divided into chunks with size parameters.chunkSize.
   * If possible, the new dataset should be compressed according to parameters.compression. This may be format-specific.
   * If possible, the new dataset should be transformed accoring to parameters.transform. This may be format-specific.
   * The Writables file position should correspond to the newly created dataset.
   * The Writable should be marked written when the operation completes successfully.
   */
  virtual void createDataset(Writable*, Parameter< Operation::CREATE_DATASET > const&) = 0;
  /** Increase the extent of an existing dataset.
   *
   * The operation should fail if m_handler->m_frontendAccess is Access::READ_ONLY.
   * The operation should fail if the dataset does not yet exist.
   * The dataset should have the name parameters.name. This name should not start or end with a slash ("/").
   * The operation should fail if the new extent is not strictly large in every dimension.
   * The dataset should have an extent of parameters.extent.
   */
  virtual void extendDataset(Writable*, Parameter< Operation::EXTEND_DATASET > const&) = 0;
  /** Open an existing file assuming it conforms to openPMD.
   *
   * The operation should fail if m_handler->directory is not accessible.
   * The opened file should have filename parameters.name and include the correct corresponding filename extension.
   * The operation should not open files more than once.
   * If possible, the file should be opened with read-only permissions if m_handler->m_frontendAccess is Access::READ_ONLY.
   * The Writables file position should correspond to the root group "/" of the hierarchy in the opened file.
   * The Writable should be marked written when the operation completes successfully.
   */
  virtual void openFile(Writable*, Parameter< Operation::OPEN_FILE > const&) = 0;
  /** Open all contained groups in a path, possibly recursively.
   *
   * The operation should overwrite existing file positions, even when the Writable was already marked written.
   * The path parameters.path may contain multiple levels (e.g. first/second/third/). This path should be relative (i.e. it should not start with a slash "/").
   * The Writables file position should correspond to the complete opened path (i.e. first/second/third/ should be assigned to the Writables file position).
   * The Writable should be marked written when the operation completes successfully.
   */
  virtual void openPath(Writable*, Parameter< Operation::OPEN_PATH > const&) = 0;
  /** Open an existing dataset and determine its datatype and extent.
   *
   * The opened dataset should be located in a group below the group of the Writables parent writable->parent.
   * The opened datasets name should be parameters.name. This name should not start or end with a slash ("/").
   * The opened datasets datatype should be stored in *(parameters.dtype).
   * The opened datasets extent should be stored in *(parameters.extent).
   * The Writables file position should correspond to the opened dataset.
   * The Writable should be marked written when the operation completes successfully.
   */
  virtual void openDataset(Writable*, Parameter< Operation::OPEN_DATASET > &) = 0;
  /** Delete an existing file from physical storage.
   *
   * The operation should fail if m_handler->m_frontendAccess is Access::READ_ONLY.
   * The operation should pass if the Writable was not marked written.
   * All handles that correspond to the file should be closed before deletion.
   * The file to delete should have the filename parameters.name.
   * The filename should include the correct corresponding filename extension.
   * The Writables file position should be set to an invalid position (i.e. the pointer should be a nullptr).
   * The Writable should be marked not written when the operation completes successfully.
   */
  virtual void deleteFile(Writable*, Parameter< Operation::DELETE_FILE > const&) = 0;
  /** Delete all objects within an existing path.
   *
   * The operation should fail if m_handler->m_frontendAccess is Access::READ_ONLY.
   * The operation should pass if the Writable was not marked written.
   * The path parameters.path may contain multiple levels (e.g. first/second/third/). This path should be relative (i.e. it should not start with a slash "/"). It may also contain the current group ".".
   * All groups and datasets starting from the path should not be accessible in physical storage after the operation completes successfully.
   * The Writables file position should be set to an invalid position (i.e. the pointer should be a nullptr).
   * The Writable should be marked not written when the operation completes successfully.
   */
  virtual void deletePath(Writable*, Parameter< Operation::DELETE_PATH > const&) = 0;
  /** Delete an existing dataset.
   *
   * The operation should fail if m_handler->m_frontendAccess is Access::READ_ONLY.
   * The operation should pass if the Writable was not marked written.
   * The dataset should have the name parameters.name. This name should not start or end with a slash ("/"). It may also contain the current dataset ".".
   * The dataset should not be accessible in physical storage after the operation completes successfully.
   * The Writables file position should be set to an invalid position (i.e. the pointer should be a nullptr).
   * The Writable should be marked not written when the operation completes successfully.
   */
  virtual void deleteDataset(Writable*, Parameter< Operation::DELETE_DATASET > const&) = 0;
  /** Delete an existing attribute.
   *
   * The operation should fail if m_handler->m_frontendAccess is Access::READ_ONLY.
   * The operation should pass if the Writable was not marked written.
   * The attribute should be associated with the Writable and have the name parameters.name before deletion.
   * The attribute should not be accessible in physical storage after the operation completes successfully.
   */
  virtual void deleteAttribute(Writable*, Parameter< Operation::DELETE_ATT > const&) = 0;
  /** Write a chunk of data into an existing dataset.
   *
   * The operation should fail if m_handler->m_frontendAccess is Access::READ_ONLY.
   * The dataset should be associated with the Writable.
   * The operation should fail if the dataset does not exist.
   * The operation should fail if the chunk extent parameters.extent is not smaller or equals in every dimension.
   * The operation should fail if chunk positions parameters.offset+parameters.extent do not reside inside the dataset.
   * The dataset should match the dataype parameters.dtype.
   * The data parameters.data is a cast-to-void pointer to a flattened version of the chunk data. It should be re-cast to the provided datatype. The chunk is stored row-major.
   * The region of the chunk should be written to physical storage after the operation completes successfully.
   */
  virtual void writeDataset(Writable*, Parameter< Operation::WRITE_DATASET > const&) = 0;
  /** Create a single attribute and fill the value, possibly overwriting an existing attribute.
   *
   * The operation should fail if m_handler->m_frontendAccess is Access::READ_ONLY.
   * The attribute should have the name parameters.name. This name should not contain a slash ("/").
   * The attribute should be of datatype parameters.dtype.
   * Any existing attribute with the same name should be overwritten. If possible, only the value should be changed if the datatype stays the same.
   * The attribute should be written to physical storage after the operation completes successfully.
   * All datatypes of Datatype should be supported in a type-safe way.
   */
  virtual void writeAttribute(Writable*, Parameter< Operation::WRITE_ATT > const&) = 0;
  /** Read a chunk of data from an existing dataset.
   *
   * The dataset should be associated with the Writable.
   * The operation should fail if the dataset does not exist.
   * The operation should fail if the chunk extent parameters.extent is not smaller or equals in every dimension.
   * The operation should fail if chunk positions parameters.offset+parameters.extent do not reside inside the dataset.
   * The dataset should match the dataype parameters.dtype.
   * The data parameters.data should be a cast-to-void pointer to a flattened version of the chunk data. The chunk should be stored row-major.
   * The region of the chunk should be written to the location indicated by the pointer after the operation completes successfully.
   */
  virtual void readDataset(Writable*, Parameter< Operation::READ_DATASET > &) = 0;
  /** Read the value of an existing attribute.
   *
   * The operation should fail if the Writable was not marked written.
   * The operation should fail if the attribute does not exist.
   * The attribute should be associated with the Writable and have the name parameters.name. This name should not contain a slash ("/").
   * The attribute datatype should be stored in the location indicated by the pointer parameters.dtype.
   * The attribute value should be stored as a generic Variant::resource in the location indicated by the pointer parameters.resource.
   * All datatypes of Datatype should be supported in a type-safe way.
   */
  virtual void readAttribute(Writable*, Parameter< Operation::READ_ATT > &) = 0;
  /** List all paths/sub-groups inside a group, non-recursively.
   *
   * The operation should fail if the Writable was not marked written.
   * The operation should fail if the Writable is not a group.
   * The list of group names should be stored in the location indicated by the pointer parameters.paths.
   */
  virtual void listPaths(Writable*, Parameter< Operation::LIST_PATHS > &) = 0;
  /** List all datasets inside a group, non-recursively.
   *
   * The operation should fail if the Writable was not marked written.
   * The operation should fail if the Writable is not a group.
   * The list of dataset names should be stored in the location indicated by the pointer parameters.datasets.
   */
  virtual void listDatasets(Writable*, Parameter< Operation::LIST_DATASETS > &) = 0;
  /** List all attributes associated with an object.
   *
   * The operation should fail if the Writable was not marked written.
   * The attribute should be associated with the Writable.
   * The list of attribute names should be stored in the location indicated by the pointer parameters.attributes.
   */
  virtual void listAttributes(Writable*, Parameter< Operation::LIST_ATTS > &) = 0;

  AbstractIOHandler* m_handler;
};  //AbstractIOHandlerImpl
} // openPMD<|MERGE_RESOLUTION|>--- conflicted
+++ resolved
@@ -113,13 +113,11 @@
                     case O::LIST_ATTS:
                         listAttributes(i.writable, deref_dynamic_cast< Parameter< O::LIST_ATTS > >(i.parameter.get()));
                         break;
-<<<<<<< HEAD
                     case O::ADVANCE:
                         advance(i.writable, deref_dynamic_cast< Parameter< O::ADVANCE > >(i.parameter.get()));
-=======
+                        break;
                     case O::AVAILABLE_CHUNKS:
                         availableChunks(i.writable, deref_dynamic_cast< Parameter< O::AVAILABLE_CHUNKS > >(i.parameter.get()));
->>>>>>> ca25be77
                         break;
                 }
             } catch (unsupported_data_error&)
@@ -138,7 +136,6 @@
    */
   virtual void
   closeFile( Writable *, Parameter< Operation::CLOSE_FILE > const & ) = 0;
-<<<<<<< HEAD
   
   /** Advance the file/stream that this writable belongs to.
    *
@@ -157,8 +154,7 @@
    */
   virtual void
   advance( Writable *, Parameter< Operation::ADVANCE > & )
-  {
-  }
+  {}
 
   /** Close an openPMD group.
    * 
@@ -175,7 +171,6 @@
   virtual void
   closePath( Writable *, Parameter< Operation::CLOSE_PATH > const & )
   {}
-=======
 
   /** Report chunks that are available for loading from the dataset represented
    *  by this writable.
@@ -186,7 +181,6 @@
   virtual void
   availableChunks( Writable *, Parameter< Operation::AVAILABLE_CHUNKS > & ) = 0;
 
->>>>>>> ca25be77
   /** Create a new file in physical storage, possibly overriding an existing file.
    *
    * The operation should fail if m_handler->m_frontendAccess is Access::READ_ONLY.
