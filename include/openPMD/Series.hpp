/* Copyright 2017-2021 Fabian Koller, Axel Huebl
 *
 * This file is part of openPMD-api.
 *
 * openPMD-api is free software: you can redistribute it and/or modify
 * it under the terms of of either the GNU General Public License or
 * the GNU Lesser General Public License as published by
 * the Free Software Foundation, either version 3 of the License, or
 * (at your option) any later version.
 *
 * openPMD-api is distributed in the hope that it will be useful,
 * but WITHOUT ANY WARRANTY; without even the implied warranty of
 * MERCHANTABILITY or FITNESS FOR A PARTICULAR PURPOSE.  See the
 * GNU General Public License and the GNU Lesser General Public License
 * for more details.
 *
 * You should have received a copy of the GNU General Public License
 * and the GNU Lesser General Public License along with openPMD-api.
 * If not, see <http://www.gnu.org/licenses/>.
 */
#pragma once

#include "openPMD/config.hpp"
#include "openPMD/backend/Attributable.hpp"
#include "openPMD/backend/Container.hpp"
#include "openPMD/IO/AbstractIOHandler.hpp"
#include "openPMD/IO/Access.hpp"
#include "openPMD/IO/Format.hpp"
#include "openPMD/Iteration.hpp"
#include "openPMD/IterationEncoding.hpp"
#include "openPMD/Streaming.hpp"
#include "openPMD/WriteIterations.hpp"
#include "openPMD/auxiliary/Option.hpp"
#include "openPMD/auxiliary/Variant.hpp"
#include "openPMD/backend/Attributable.hpp"
#include "openPMD/backend/Container.hpp"
#include "openPMD/config.hpp"
#include "openPMD/version.hpp"

#if openPMD_HAVE_MPI
#   include <mpi.h>
#endif

#include <map>
#include <string>

// expose private and protected members for invasive testing
#ifndef OPENPMD_private
#   define OPENPMD_private private
#endif


namespace openPMD
{
class ReadIterations;
class Series;
class Series;

namespace internal
{
/**
 * @brief Data members for Series. Pinned at one memory location.
 *
 * (Not movable or copyable)
 *
 */
class SeriesData : public AttributableData
{
public:
    explicit SeriesData() = default;

    virtual ~SeriesData();

    SeriesData( SeriesData const & ) = delete;
    SeriesData( SeriesData && ) = delete;

    SeriesData & operator=( SeriesData const & ) = delete;
    SeriesData & operator=( SeriesData && ) = delete;

    Container< Iteration, uint64_t > iterations{};

    /**
     * For each instance of Series, there is only one instance
     * of WriteIterations, stored in this Option.
     * This ensures that Series::writeIteration() always returns
     * the same instance.
     */
    auxiliary::Option< WriteIterations > m_writeIterations;
    /**
     * Needed if reading a single iteration of a file-based series.
     * Users may specify the concrete filename of one iteration instead of the
     * file-based expansion pattern.
     * In that case, the filename must not be constructed from prefix, infix and
     * suffix as usual in file-based iteration encoding.
     * Instead, the user-specified filename should be used directly.
     * Store that filename in the following Option to indicate this situation.
     */
    auxiliary::Option< std::string > m_overrideFilebasedFilename;
    /**
     * Name of the iteration without filename suffix.
     * In case of file-based iteration encoding, with expansion pattern.
     * E.g.: simData.bp      -> simData
     *       simData_%06T.h5 -> simData_%06T
     */
    std::string m_name;
    /**
     * Filename leading up to the expansion pattern.
     * Only used for file-based iteration encoding.
     */
    std::string m_filenamePrefix;
    /**
     * Filename after the expansion pattern without filename extension.
     */
    std::string m_filenamePostfix;
    /**
     * The padding in file-based iteration encoding.
     * 0 if no padding is given (%T pattern).
     * -1 if no expansion pattern has been parsed.
     */
    int m_filenamePadding = -1;
    /**
     * The iteration encoding used in this series.
     */
    IterationEncoding m_iterationEncoding{};
    /**
     * Detected IO format (backend).
     */
    Format m_format;
    /**
     *  Whether a step is currently active for this iteration.
     * Used for group-based iteration layout, see SeriesData.hpp for
     * iteration-based layout.
     * Access via stepStatus() method to automatically select the correct
     * one among both flags.
     */
    StepStatus m_stepStatus = StepStatus::NoStep;
    /**
     * True if a user opts into lazy parsing.
     */
    bool m_parseLazily = false;
    /**
     * This is to avoid that the destructor tries flushing again if an error
     * happened. Otherwise, this would lead to confusing error messages.
     * Initialized as false, set to true after successful construction.
     * If flushing results in an error, set this back to false.
     * The destructor will only attempt flushing again if this is true.
     */
    bool m_lastFlushSuccessful = false;
}; // SeriesData

class SeriesInternal;
} // namespace internal

/** @brief  Implementation for the root level of the openPMD hierarchy.
 *
 * Entry point and common link between all iterations of particle and mesh data.
 *
 * @see https://github.com/openPMD/openPMD-standard/blob/latest/STANDARD.md#hierarchy-of-the-data-file
 * @see https://github.com/openPMD/openPMD-standard/blob/latest/STANDARD.md#iterations-and-time-series
 */
class Series : public Attributable
{
    friend class Attributable;
    friend class Iteration;
    friend class Writable;
    friend class SeriesIterator;
    friend class internal::SeriesData;
    friend class WriteIterations;

protected:
    // Should not be called publicly, only by implementing classes
    Series( std::shared_ptr< internal::SeriesData > );

public:
    explicit Series();

#if openPMD_HAVE_MPI
    Series(
        std::string const & filepath,
        Access at,
        MPI_Comm comm,
        std::string const & options = "{}" );
#endif

    /**
     * @brief Construct a new Series
     *
     * @param filepath The backend will be determined by the filepath extension.
     * @param at Access mode.
     * @param options Advanced backend configuration via JSON.
     *      May be specified as a JSON-formatted string directly, or as a path
     *      to a JSON textfile, prepended by an at sign '@'.
     */
    Series(
        std::string const & filepath,
        Access at,
        std::string const & options = "{}" );

    virtual ~Series() = default;

    Container< Iteration, uint64_t > iterations;

    /**
     * @brief Is this a usable Series object?
     *
     * @return true If a Series has been opened for reading and/or writing.
     * @return false If the object has been default-constructed.
     */
    operator bool() const;

    /**
     * @return  String representing the current enforced version of the <A HREF="https://github.com/openPMD/openPMD-standard/blob/latest/STANDARD.md#hierarchy-of-the-data-file">openPMD standard</A>.
     */
    std::string openPMD() const;
    /** Set the version of the enforced <A HREF="https://github.com/openPMD/openPMD-standard/blob/latest/STANDARD.md#hierarchy-of-the-data-file">openPMD standard</A>.
     *
     * @param   openPMD   String <CODE>MAJOR.MINOR.REVISION</CODE> of the desired version of the openPMD standard.
     * @return  Reference to modified series.
     */
    Series& setOpenPMD(std::string const& openPMD);

    /**
     * @return  32-bit mask of applied extensions to the <A HREF="https://github.com/openPMD/openPMD-standard/blob/latest/STANDARD.md#hierarchy-of-the-data-file">openPMD standard</A>.
     */
    uint32_t openPMDextension() const;
    /** Set a 32-bit mask of applied extensions to the <A HREF="https://github.com/openPMD/openPMD-standard/blob/latest/STANDARD.md#hierarchy-of-the-data-file">openPMD standard</A>.
     *
     * @param   openPMDextension  Unsigned 32-bit integer used as a bit-mask of applied extensions.
     * @return  Reference to modified series.
     */
    Series& setOpenPMDextension(uint32_t openPMDextension);

    /**
     * @return  String representing the common prefix for all data sets and sub-groups of a specific iteration.
     */
    std::string basePath() const;
    /** Set the common prefix for all data sets and sub-groups of a specific iteration.
     *
     * @param   basePath    String of the common prefix for all data sets and sub-groups of a specific iteration.
     * @return  Reference to modified series.
     */
    Series& setBasePath(std::string const& basePath);

    /**
     * @throw   no_such_attribute_error If optional attribute is not present.
     * @return  String representing the path to mesh records, relative(!) to <CODE>basePath</CODE>.
     */
    std::string meshesPath() const;
    /** Set the path to <A HREF="https://github.com/openPMD/openPMD-standard/blob/latest/STANDARD.md#mesh-based-records">mesh records</A>, relative(!) to <CODE>basePath</CODE>.
     *
     * @param   meshesPath  String of the path to <A HREF="https://github.com/openPMD/openPMD-standard/blob/latest/STANDARD.md#mesh-based-records">mesh records</A>, relative(!) to <CODE>basePath</CODE>.
     * @return  Reference to modified series.
     */
    Series& setMeshesPath(std::string const& meshesPath);

    /**
     * @throw   no_such_attribute_error If optional attribute is not present.
     * @return  String representing the path to particle species, relative(!) to <CODE>basePath</CODE>.
     */
    std::string particlesPath() const;
    /** Set the path to groups for each <A HREF="https://github.com/openPMD/openPMD-standard/blob/latest/STANDARD.md#particle-records">particle species</A>, relative(!) to <CODE>basePath</CODE>.
     *
     * @param   particlesPath   String of the path to groups for each <A HREF="https://github.com/openPMD/openPMD-standard/blob/latest/STANDARD.md#particle-records">particle species</A>, relative(!) to <CODE>basePath</CODE>.
     * @return  Reference to modified series.
     */
    Series& setParticlesPath(std::string const& particlesPath);

    /**
     * @throw   no_such_attribute_error If optional attribute is not present.
     * @return  String indicating author and contact for the information in the file.
     */
    std::string author() const;
    /** Indicate the author and contact for the information in the file.
     *
     * @param   author  String indicating author and contact for the information in the file.
     * @return  Reference to modified series.
     */
    Series& setAuthor(std::string const& author);

    /**
     * @throw   no_such_attribute_error If optional attribute is not present.
     * @return  String indicating the software/code/simulation that created the file;
     */
    std::string software() const;
    /** Indicate the software/code/simulation that created the file.
     *
     * @param   newName    String indicating the software/code/simulation that created the file.
     * @param   newVersion String indicating the version of the software/code/simulation that created the file.
     * @return  Reference to modified series.
     */
    Series& setSoftware(std::string const& newName, std::string const& newVersion = std::string("unspecified"));

    /**
     * @throw   no_such_attribute_error If optional attribute is not present.
     * @return  String indicating the version of the software/code/simulation that created the file.
     */
    std::string softwareVersion() const;
    /** Indicate the version of the software/code/simulation that created the file.
     *
     * @deprecated Set the version with the second argument of setSoftware()
     *
     * @param   softwareVersion String indicating the version of the software/code/simulation that created the file.
     * @return  Reference to modified series.
     */
    [[deprecated("Set the version with the second argument of setSoftware()")]]
    Series& setSoftwareVersion(std::string const& softwareVersion);

    /**
     * @throw   no_such_attribute_error If optional attribute is not present.
     * @return  String indicating date of creation.
     */
    std::string date() const;
    /** Indicate the date of creation.
     *
     * @param   date    String indicating the date of creation.
     * @return  Reference to modified series.
     */
    Series& setDate(std::string const& date);

    /**
     * @throw   no_such_attribute_error If optional attribute is not present.
     * @return  String indicating dependencies of software that were used to create the file.
     */
    std::string softwareDependencies() const;
    /** Indicate dependencies of software that were used to create the file.
     *
     * @param   newSoftwareDependencies String indicating dependencies of software that were used to create the file (semicolon-separated list if needed).
     * @return  Reference to modified series.
     */
    Series& setSoftwareDependencies(std::string const& newSoftwareDependencies);

    /**
     * @throw   no_such_attribute_error If optional attribute is not present.
     * @return  String indicating the machine or relevant hardware that created the file.
     */
    std::string machine() const;
    /** Indicate the machine or relevant hardware that created the file.
     *
     * @param   newMachine String indicating the machine or relevant hardware that created the file (semicolon-separated list if needed)..
     * @return  Reference to modified series.
     */
    Series& setMachine(std::string const& newMachine);

    /**
     * @return  Current encoding style for multiple iterations in this series.
     */
    IterationEncoding iterationEncoding() const;
    /** Set the <A HREF="https://github.com/openPMD/openPMD-standard/blob/latest/STANDARD.md#iterations-and-time-series">encoding style</A> for multiple iterations in this series.
     * A preview on the <A HREF="https://github.com/openPMD/openPMD-standard/pull/250">openPMD 2.0 variable-based iteration encoding</A> can be activated with this call.
     * Making full use of the variable-based iteration encoding requires (1) explicit support by the backend (available only in ADIOS2) and (2) use of the openPMD streaming API.
     * In other backends and without the streaming API, only one iteration/snapshot may be written in the variable-based encoding, making this encoding a good choice for single-snapshot data dumps.
     *
     * @param   iterationEncoding   Desired <A HREF="https://github.com/openPMD/openPMD-standard/blob/latest/STANDARD.md#iterations-and-time-series">encoding style</A> for multiple iterations in this series.
     * @return  Reference to modified series.
     */
    Series& setIterationEncoding(IterationEncoding iterationEncoding);

    /**
     * @return  String describing a <A HREF="https://github.com/openPMD/openPMD-standard/blob/latest/STANDARD.md#iterations-and-time-series">pattern</A> describing how to access single iterations in the raw file.
     */
    std::string iterationFormat() const;
    /** Set a <A HREF="https://github.com/openPMD/openPMD-standard/blob/latest/STANDARD.md#iterations-and-time-series">pattern</A> describing how to access single iterations in the raw file.
     *
     * @param   iterationFormat String with the iteration regex <CODE>\%T</CODE> defining either
     *                          the series of files (fileBased)
     *                          or the series of groups within a single file (groupBased)
     *                          that allows to extract the iteration from it.
     *                          For fileBased formats the iteration must be included in the file name.
     *                          The format depends on the selected iterationEncoding method.
     * @return  Reference to modified series.
     */
    Series& setIterationFormat(std::string const& iterationFormat);

    /**
     * @return String of a pattern for file names.
     */
    std::string name() const;

    /** Set the pattern for file names.
     *
     * @param   name    String of the pattern for file names. Must include iteration regex <CODE>\%T</CODE> for fileBased data.
     * @return  Reference to modified series.
     */
    Series& setName(std::string const& name);

    /** The currently used backend
     *
     * @see AbstractIOHandler::backendName()
     *
     * @return String of a pattern for data backend.
     */
    std::string backend() const;

    /** Execute all required remaining IO operations to write or read data.
     */
    void flush();

    /**
     * @brief Entry point to the reading end of the streaming API.
     *
     * Creates and returns an instance of the ReadIterations class which can
     * be used for iterating over the openPMD iterations in a C++11-style for
     * loop.
     * Look for the ReadIterations class for further documentation.
     *
     * @return ReadIterations
     */
    ReadIterations readIterations();

    /**
     * @brief Entry point to the writing end of the streaming API.
     *
     * Creates and returns an instance of the WriteIterations class which is a
     * restricted container of iterations which takes care of
     * streaming semantics.
     * The created object is stored as member of the Series object, hence this
     * method may be called as many times as a user wishes.
     * Look for the WriteIterations class for further documentation.
     *
     * @return WriteIterations
     */
    WriteIterations writeIterations();

OPENPMD_private:
    static constexpr char const * const BASEPATH = "/data/%T/";

    struct ParsedInput;
    using iterations_t = decltype(internal::SeriesData::iterations);
    using iterations_iterator = iterations_t::iterator;

    std::shared_ptr< internal::SeriesData > m_series = nullptr;

    inline internal::SeriesData & get()
    {
        if( m_series )
        {
            return *m_series;
        }
        else
        {
            throw std::runtime_error(
                "[Series] Cannot use default-constructed Series." );
        }
    }

    inline internal::SeriesData const & get() const
    {
        if( m_series )
        {
            return *m_series;
        }
        else
        {
            throw std::runtime_error(
                "[Series] Cannot use default-constructed Series." );
        }    }

    std::unique_ptr< ParsedInput > parseInput(std::string);
    /**
     * @brief Parse non-backend-specific configuration in JSON config.
     *
     * Currently this parses the keys defer_iteration_parsing, backend and
     * iteration_encoding.
     *
     * @tparam TracingJSON template parameter so we don't have
     *         to include the JSON lib here
     */
    template< typename TracingJSON >
    void parseJsonOptions( TracingJSON & options, ParsedInput & );
    bool hasExpansionPattern( std::string filenameWithExtension );
    bool reparseExpansionPattern( std::string filenameWithExtension );
    void init(std::shared_ptr< AbstractIOHandler >, std::unique_ptr< ParsedInput >);
    void initDefaults( IterationEncoding );
    /**
     * @brief Internal call for flushing a Series.
     *
     * Any flushing of the Series will pass through this call.
     *
     * @param begin Start of the range of iterations to flush.
     * @param end End of the range of iterations to flush.
     * @param level Flush level, as documented in AbstractIOHandler.hpp.
     * @param flushIOHandler Tasks will always be enqueued to the backend.
     *     If this flag is true, tasks will be flushed to the backend.
     */
    std::future< void > flush_impl(
        iterations_iterator begin,
        iterations_iterator end,
        FlushLevel level,
        bool flushIOHandler = true );
    void flushFileBased( iterations_iterator begin, iterations_iterator end );
    /*
     * Group-based and variable-based iteration layouts share a lot of logic
     * (realistically, the variable-based iteration layout only throws out
     *  one layer in the hierarchy).
     * As a convention, methods that deal with both layouts are called
     * .*GorVBased, short for .*GroupOrVariableBased
     */
    void flushGorVBased( iterations_iterator begin, iterations_iterator end );
    void flushMeshesPath();
    void flushParticlesPath();
    void readFileBased( );
    void readOneIterationFileBased( std::string const & filePath );
    /**
     * Note on re-parsing of a Series:
     * If init == false, the parsing process will seek for new
     * Iterations/Records/Record Components etc.
     */
    void readGorVBased( bool init = true );
    void readBase();
    std::string iterationFilename( uint64_t i );

    enum class IterationOpened : bool
    {
        HasBeenOpened,
        RemainsClosed
    };
    /*
     * For use by flushFileBased, flushGorVBased
     * Open an iteration, but only if necessary.
     * Only open if the iteration is dirty and if it is not in deferred
     * parse state.
     */
    IterationOpened openIterationIfDirty( uint64_t index, Iteration iteration );
    /*
     * Open an iteration. Ensures that the iteration's m_closed status
     * is set properly and that any files pertaining to the iteration
     * is opened.
     * Does not create files when called in CREATE mode.
     */
    void openIteration( uint64_t index, Iteration iteration );

    /**
     * Find the given iteration in Series::iterations and return an iterator
     * into Series::iterations at that place.
     */
    iterations_iterator
    indexOf( Iteration const & );

    /**
     * @brief In step-based IO mode, begin or end an IO step for the given
     *        iteration.
     *
     * Called internally by Iteration::beginStep and Iteration::endStep.
     *
     * @param mode Whether to begin or end a step.
     * @param file The Attributable representing the iteration. In file-based
     *             iteration layout, this is an Iteration object, in group-
     *             based layout, it's the Series object.
     * @param it The iterator within Series::iterations pointing to that
     *           iteration.
     * @param iteration The actual Iteration object.
     * @return AdvanceStatus
     */
    AdvanceStatus
    advance(
        AdvanceMode mode,
        internal::AttributableData & file,
        iterations_iterator it,
        Iteration & iteration );
<<<<<<< HEAD
}; // SeriesInterface

namespace internal
{
class SeriesInternal : public SeriesData, public SeriesInterface
{
    friend struct SeriesShared;
    friend class openPMD::Iteration;
    friend class openPMD::Series;
    friend class openPMD::Writable;

public:
#if openPMD_HAVE_MPI
    SeriesInternal(
        std::string const & filepath,
        Access at,
        MPI_Comm comm,
        std::string const & options = "{}" );
#endif

    SeriesInternal(
        std::string const & filepath,
        Access at,
        std::string const & options = "{}" );
    // @todo make AttributableInterface<>::linkHierarchy non-virtual
    virtual ~SeriesInternal();
};
} // namespace internal

/** @brief  Root level of the openPMD hierarchy.
 *
 * Entry point and common link between all iterations of particle and mesh data.
 *
 * An instance can be created either directly via the given constructors or via
 * the SeriesBuilder class.
 *
 * @see https://github.com/openPMD/openPMD-standard/blob/latest/STANDARD.md#hierarchy-of-the-data-file
 * @see https://github.com/openPMD/openPMD-standard/blob/latest/STANDARD.md#iterations-and-time-series
 */
class Series : public SeriesInterface
{
private:
    std::shared_ptr< internal::SeriesInternal > m_series;

    // constructor from private parts
    Series( std::shared_ptr< internal::SeriesInternal > );

public:
    explicit Series();

#if openPMD_HAVE_MPI
    Series(
        std::string const & filepath,
        Access at,
        MPI_Comm comm,
        std::string const & options = "{}" );
#endif

    /**
     * @brief Construct a new Series
     *
     * @param filepath The backend will be determined by the filepath extension.
     * @param at Access mode.
     * @param options Advanced backend configuration via JSON.
     *      May be specified as a JSON-formatted string directly, or as a path
     *      to a JSON textfile, prepended by an at sign '@'.
     */
    Series(
        std::string const & filepath,
        Access at,
        std::string const & options = "{}" );

    virtual ~Series() = default;

    Container< Iteration, uint64_t > iterations;

    /**
     * @brief Is this a usable Series object?
     *
     * @return true If a Series has been opened for reading and/or writing.
     * @return false If the object has been default-constructed.
     */
    operator bool() const;

    /**
     * @brief Close the Series object, and put it into the unusable state.
     *
     * Closes the Series object, flushing all state, and puts it into
     * the default-constructed state.
     */
    void close();

    /**
     * @brief Entry point to the reading end of the streaming API.
     *
     * Creates and returns an instance of the ReadIterations class which can
     * be used for iterating over the openPMD iterations in a C++11-style for
     * loop.
     * Look for the ReadIterations class for further documentation.
     *
     * @return ReadIterations
     */
    ReadIterations readIterations();

    /**
     * @brief Entry point to the writing end of the streaming API.
     *
     * Creates and returns an instance of the WriteIterations class which is a
     * restricted container of iterations which takes care of
     * streaming semantics.
     * The created object is stored as member of the Series object, hence this
     * method may be called as many times as a user wishes.
     * Look for the WriteIterations class for further documentation.
     *
     * @return WriteIterations
     */
    WriteIterations writeIterations();
};
=======
}; // Series
>>>>>>> 05eff02a
} // namespace openPMD

// Make sure that this one is always included if Series.hpp is included,
// otherwise Series::readIterations() cannot be used
#include "openPMD/ReadIterations.hpp"<|MERGE_RESOLUTION|>--- conflicted
+++ resolved
@@ -557,128 +557,7 @@
         internal::AttributableData & file,
         iterations_iterator it,
         Iteration & iteration );
-<<<<<<< HEAD
-}; // SeriesInterface
-
-namespace internal
-{
-class SeriesInternal : public SeriesData, public SeriesInterface
-{
-    friend struct SeriesShared;
-    friend class openPMD::Iteration;
-    friend class openPMD::Series;
-    friend class openPMD::Writable;
-
-public:
-#if openPMD_HAVE_MPI
-    SeriesInternal(
-        std::string const & filepath,
-        Access at,
-        MPI_Comm comm,
-        std::string const & options = "{}" );
-#endif
-
-    SeriesInternal(
-        std::string const & filepath,
-        Access at,
-        std::string const & options = "{}" );
-    // @todo make AttributableInterface<>::linkHierarchy non-virtual
-    virtual ~SeriesInternal();
-};
-} // namespace internal
-
-/** @brief  Root level of the openPMD hierarchy.
- *
- * Entry point and common link between all iterations of particle and mesh data.
- *
- * An instance can be created either directly via the given constructors or via
- * the SeriesBuilder class.
- *
- * @see https://github.com/openPMD/openPMD-standard/blob/latest/STANDARD.md#hierarchy-of-the-data-file
- * @see https://github.com/openPMD/openPMD-standard/blob/latest/STANDARD.md#iterations-and-time-series
- */
-class Series : public SeriesInterface
-{
-private:
-    std::shared_ptr< internal::SeriesInternal > m_series;
-
-    // constructor from private parts
-    Series( std::shared_ptr< internal::SeriesInternal > );
-
-public:
-    explicit Series();
-
-#if openPMD_HAVE_MPI
-    Series(
-        std::string const & filepath,
-        Access at,
-        MPI_Comm comm,
-        std::string const & options = "{}" );
-#endif
-
-    /**
-     * @brief Construct a new Series
-     *
-     * @param filepath The backend will be determined by the filepath extension.
-     * @param at Access mode.
-     * @param options Advanced backend configuration via JSON.
-     *      May be specified as a JSON-formatted string directly, or as a path
-     *      to a JSON textfile, prepended by an at sign '@'.
-     */
-    Series(
-        std::string const & filepath,
-        Access at,
-        std::string const & options = "{}" );
-
-    virtual ~Series() = default;
-
-    Container< Iteration, uint64_t > iterations;
-
-    /**
-     * @brief Is this a usable Series object?
-     *
-     * @return true If a Series has been opened for reading and/or writing.
-     * @return false If the object has been default-constructed.
-     */
-    operator bool() const;
-
-    /**
-     * @brief Close the Series object, and put it into the unusable state.
-     *
-     * Closes the Series object, flushing all state, and puts it into
-     * the default-constructed state.
-     */
-    void close();
-
-    /**
-     * @brief Entry point to the reading end of the streaming API.
-     *
-     * Creates and returns an instance of the ReadIterations class which can
-     * be used for iterating over the openPMD iterations in a C++11-style for
-     * loop.
-     * Look for the ReadIterations class for further documentation.
-     *
-     * @return ReadIterations
-     */
-    ReadIterations readIterations();
-
-    /**
-     * @brief Entry point to the writing end of the streaming API.
-     *
-     * Creates and returns an instance of the WriteIterations class which is a
-     * restricted container of iterations which takes care of
-     * streaming semantics.
-     * The created object is stored as member of the Series object, hence this
-     * method may be called as many times as a user wishes.
-     * Look for the WriteIterations class for further documentation.
-     *
-     * @return WriteIterations
-     */
-    WriteIterations writeIterations();
-};
-=======
 }; // Series
->>>>>>> 05eff02a
 } // namespace openPMD
 
 // Make sure that this one is always included if Series.hpp is included,
