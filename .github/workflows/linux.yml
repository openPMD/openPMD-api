--- conflicted
+++ resolved
@@ -231,35 +231,26 @@
         cmake --build build --parallel 2
         ctest --test-dir build --output-on-failure
 
-<<<<<<< HEAD
-  gcc9_py38_pd_nompi_h5_ad1_ad2_libcpp_julia:
-=======
-  gcc9_py38_pd_nompi_h5_ad2_libcpp:
->>>>>>> 4423be42
-    runs-on: ubuntu-20.04
-    if: github.event.pull_request.draft == false
-    steps:
-    - uses: actions/checkout@v3
-    - name: Install
-      run: |
-        sudo apt-get update
-<<<<<<< HEAD
-        sudo apt-get install g++ libopenmpi-dev libhdf5-openmpi-dev libadios-dev python3 python3-numpy python3-mpi4py python3-pandas
-        # TODO ADIOS1 (.pc file broken?) ADIOS2
+  gcc9_py38_pd_nompi_h5_ad2_libcpp_julia:
+    runs-on: ubuntu-20.04
+    if: github.event.pull_request.draft == false
+    steps:
+    - uses: actions/checkout@v3
+    - name: Install
+      run: |
+        sudo apt-get update
+        sudo apt-get install g++ libopenmpi-dev libhdf5-openmpi-dev python3 python3-numpy python3-mpi4py python3-pandas
+#       TODO ADIOS2
         # Install Julia
-        wget https://julialang-s3.julialang.org/bin/linux/x64/1.6/julia-1.6.5-linux-x86_64.tar.gz
-        sudo tar -xz -C /usr/local -f julia-1.6.5-linux-x86_64.tar.gz
-        rm julia-1.6.5-linux-x86_64.tar.gz
+        wget https://julialang-s3.julialang.org/bin/linux/x64/1.6/julia-1.6.7-linux-x86_64.tar.gz
+        sudo tar -xz -C /usr/local -f julia-1.6.7-linux-x86_64.tar.gz
+        rm julia-1.6.7-linux-x86_64.tar.gz
         # Install cmake-easyinstall
         sudo curl -L -o /usr/local/bin/cmake-easyinstall https://git.io/JvLxY
         sudo chmod a+x /usr/local/bin/cmake-easyinstall
         export CEI_SUDO="sudo"
         # Install libcxxwrap-julia
-        cmake-easyinstall git+https://github.com/JuliaInterop/libcxxwrap-julia.git@v0.9.0 -DJulia_EXECUTABLE=/usr/local/julia-1.6.5/bin/julia
-=======
-        sudo apt-get install g++ libopenmpi-dev libhdf5-openmpi-dev python3 python3-numpy python3-mpi4py python3-pandas
-#       TODO ADIOS2
->>>>>>> 4423be42
+        cmake-easyinstall git+https://github.com/JuliaInterop/libcxxwrap-julia.git@v0.9.0 -DJulia_EXECUTABLE=/usr/local/julia-1.6.7/bin/julia
     - name: Build
       env: {CXXFLAGS: -Werror, PKG_CONFIG_PATH: /usr/lib/x86_64-linux-gnu/pkgconfig}
       run: |
