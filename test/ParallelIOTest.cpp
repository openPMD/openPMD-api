--- conflicted
+++ resolved
@@ -434,7 +434,95 @@
         return;
     }
 }
-<<<<<<< HEAD
+
+void
+close_iteration_test( std::string file_ending )
+{
+    int i_mpi_rank{ -1 }, i_mpi_size{ -1 };
+    MPI_Comm_rank( MPI_COMM_WORLD, &i_mpi_rank );
+    MPI_Comm_size( MPI_COMM_WORLD, &i_mpi_size );
+    unsigned mpi_rank{ static_cast< unsigned >( i_mpi_rank ) },
+        mpi_size{ static_cast< unsigned >( i_mpi_size ) };
+    std::string name = "../samples/close_iterations_parallel_%T." + file_ending;
+
+    std::vector< int > data{ 2, 4, 6, 8 };
+    // { // we do *not* need these parentheses
+    Series write( name, Access::CREATE, MPI_COMM_WORLD );
+    bool isAdios1 = write.backend() == "MPI_ADIOS1";
+    {
+        Iteration it0 = write.iterations[ 0 ];
+        auto E_x = it0.meshes[ "E" ][ "x" ];
+        E_x.resetDataset( { Datatype::INT, { mpi_size, 4 } } );
+        E_x.storeChunk( data, { mpi_rank, 0 }, { 1, 4 } );
+        it0.close( /* flush = */ false );
+    }
+    write.flush();
+    // }
+
+    if( isAdios1 )
+    {
+        // run a simplified test for Adios1 since Adios1 has issues opening
+        // twice in the same process
+        REQUIRE( auxiliary::file_exists(
+            "../samples/close_iterations_parallel_0.bp" ) );
+    }
+    else
+    {
+        Series read( name, Access::READ_ONLY, MPI_COMM_WORLD );
+        Iteration it0 = read.iterations[ 0 ];
+        auto E_x_read = it0.meshes[ "E" ][ "x" ];
+        auto chunk = E_x_read.loadChunk< int >( { 0, 0 }, { mpi_size, 4 } );
+        it0.close( /* flush = */ false );
+        read.flush();
+        for( size_t i = 0; i < 4 * mpi_size; ++i )
+        {
+            REQUIRE( data[ i % 4 ] == chunk.get()[ i ] );
+        }
+    }
+
+    {
+        Iteration it1 = write.iterations[ 1 ];
+        auto E_x = it1.meshes[ "E" ][ "x" ];
+        E_x.resetDataset( { Datatype::INT, { mpi_size, 4 } } );
+        E_x.storeChunk( data, { mpi_rank, 0 }, { 1, 4 } );
+        it1.close( /* flush = */ true );
+
+        // illegally access iteration after closing
+        E_x.storeChunk( data, { mpi_rank, 0 }, { 1, 4 } );
+        REQUIRE_THROWS( write.flush() );
+    }
+
+    if( isAdios1 )
+    {
+        // run a simplified test for Adios1 since Adios1 has issues opening
+        // twice in the same process
+        REQUIRE( auxiliary::file_exists(
+            "../samples/close_iterations_parallel_1.bp" ) );
+    }
+    else
+    {
+        Series read( name, Access::READ_ONLY, MPI_COMM_WORLD );
+        Iteration it1 = read.iterations[ 1 ];
+        auto E_x_read = it1.meshes[ "E" ][ "x" ];
+        auto chunk = E_x_read.loadChunk< int >( { 0, 0 }, { mpi_size, 4 } );
+        it1.close( /* flush = */ true );
+        for( size_t i = 0; i < 4 * mpi_size; ++i )
+        {
+            REQUIRE( data[ i % 4 ] == chunk.get()[ i ] );
+        }
+        auto read_again =
+            E_x_read.loadChunk< int >( { 0, 0 }, { mpi_size, 4 } );
+        REQUIRE_THROWS( read.flush() );
+    }
+}
+
+TEST_CASE( "close_iteration_test", "[parallel]" )
+{
+    for( auto const & t : getBackends() )
+    {
+        close_iteration_test( t );
+    }
+}
 #endif
 
 #if openPMD_HAVE_ADIOS2 && openPMD_HAVE_MPI
@@ -533,95 +621,5 @@
 TEST_CASE( "adios2_streaming", "[pseudoserial][adios2]" )
 {
     adios2_streaming();
-=======
-
-void
-close_iteration_test( std::string file_ending )
-{
-    int i_mpi_rank{ -1 }, i_mpi_size{ -1 };
-    MPI_Comm_rank( MPI_COMM_WORLD, &i_mpi_rank );
-    MPI_Comm_size( MPI_COMM_WORLD, &i_mpi_size );
-    unsigned mpi_rank{ static_cast< unsigned >( i_mpi_rank ) },
-        mpi_size{ static_cast< unsigned >( i_mpi_size ) };
-    std::string name = "../samples/close_iterations_parallel_%T." + file_ending;
-
-    std::vector< int > data{ 2, 4, 6, 8 };
-    // { // we do *not* need these parentheses
-    Series write( name, Access::CREATE, MPI_COMM_WORLD );
-    bool isAdios1 = write.backend() == "MPI_ADIOS1";
-    {
-        Iteration it0 = write.iterations[ 0 ];
-        auto E_x = it0.meshes[ "E" ][ "x" ];
-        E_x.resetDataset( { Datatype::INT, { mpi_size, 4 } } );
-        E_x.storeChunk( data, { mpi_rank, 0 }, { 1, 4 } );
-        it0.close( /* flush = */ false );
-    }
-    write.flush();
-    // }
-
-    if( isAdios1 )
-    {
-        // run a simplified test for Adios1 since Adios1 has issues opening
-        // twice in the same process
-        REQUIRE( auxiliary::file_exists(
-            "../samples/close_iterations_parallel_0.bp" ) );
-    }
-    else
-    {
-        Series read( name, Access::READ_ONLY, MPI_COMM_WORLD );
-        Iteration it0 = read.iterations[ 0 ];
-        auto E_x_read = it0.meshes[ "E" ][ "x" ];
-        auto chunk = E_x_read.loadChunk< int >( { 0, 0 }, { mpi_size, 4 } );
-        it0.close( /* flush = */ false );
-        read.flush();
-        for( size_t i = 0; i < 4 * mpi_size; ++i )
-        {
-            REQUIRE( data[ i % 4 ] == chunk.get()[ i ] );
-        }
-    }
-
-    {
-        Iteration it1 = write.iterations[ 1 ];
-        auto E_x = it1.meshes[ "E" ][ "x" ];
-        E_x.resetDataset( { Datatype::INT, { mpi_size, 4 } } );
-        E_x.storeChunk( data, { mpi_rank, 0 }, { 1, 4 } );
-        it1.close( /* flush = */ true );
-
-        // illegally access iteration after closing
-        E_x.storeChunk( data, { mpi_rank, 0 }, { 1, 4 } );
-        REQUIRE_THROWS( write.flush() );
-    }
-
-    if( isAdios1 )
-    {
-        // run a simplified test for Adios1 since Adios1 has issues opening
-        // twice in the same process
-        REQUIRE( auxiliary::file_exists(
-            "../samples/close_iterations_parallel_1.bp" ) );
-    }
-    else
-    {
-        Series read( name, Access::READ_ONLY, MPI_COMM_WORLD );
-        Iteration it1 = read.iterations[ 1 ];
-        auto E_x_read = it1.meshes[ "E" ][ "x" ];
-        auto chunk = E_x_read.loadChunk< int >( { 0, 0 }, { mpi_size, 4 } );
-        it1.close( /* flush = */ true );
-        for( size_t i = 0; i < 4 * mpi_size; ++i )
-        {
-            REQUIRE( data[ i % 4 ] == chunk.get()[ i ] );
-        }
-        auto read_again =
-            E_x_read.loadChunk< int >( { 0, 0 }, { mpi_size, 4 } );
-        REQUIRE_THROWS( read.flush() );
-    }
-}
-
-TEST_CASE( "close_iteration_test", "[parallel]" )
-{
-    for( auto const & t : getBackends() )
-    {
-        close_iteration_test( t );
-    }
->>>>>>> ca25be77
 }
 #endif