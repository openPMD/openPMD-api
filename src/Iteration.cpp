/* Copyright 2017-2020 Fabian Koller
 *
 * This file is part of openPMD-api.
 *
 * openPMD-api is free software: you can redistribute it and/or modify
 * it under the terms of of either the GNU General Public License or
 * the GNU Lesser General Public License as published by
 * the Free Software Foundation, either version 3 of the License, or
 * (at your option) any later version.
 *
 * openPMD-api is distributed in the hope that it will be useful,
 * but WITHOUT ANY WARRANTY; without even the implied warranty of
 * MERCHANTABILITY or FITNESS FOR A PARTICULAR PURPOSE.  See the
 * GNU General Public License and the GNU Lesser General Public License
 * for more details.
 *
 * You should have received a copy of the GNU General Public License
 * and the GNU Lesser General Public License along with openPMD-api.
 * If not, see <http://www.gnu.org/licenses/>.
 */
#include "openPMD/Iteration.hpp"
#include "openPMD/Dataset.hpp"
#include "openPMD/Datatype.hpp"
#include "openPMD/Series.hpp"
#include "openPMD/auxiliary/DerefDynamicCast.hpp"
#include "openPMD/auxiliary/StringManip.hpp"
#include "openPMD/backend/Writable.hpp"

#include <exception>
#include <tuple>


namespace openPMD
{
Iteration::Iteration()
        : meshes{Container< Mesh >()},
          particles{Container< ParticleSpecies >()}
{
    setTime(static_cast< double >(0));
    setDt(static_cast< double >(1));
    setTimeUnitSI(1);
}

Iteration::Iteration( Iteration const & i )
    : Attributable{ i },
      meshes{ i.meshes },
      particles{ i.particles },
      m_closed{ i.m_closed },
      m_stepStatus{ i.m_stepStatus }
{
    IOHandler = i.IOHandler;
    parent = i.parent;
    meshes.IOHandler = IOHandler;
    meshes.parent = this->m_writable.get();
    particles.IOHandler = IOHandler;
    particles.parent = this->m_writable.get();
}

Iteration& Iteration::operator=(Iteration const& i)
{
    Attributable::operator=( i );
    meshes = i.meshes;
    particles = i.particles;
    IOHandler = i.IOHandler;
    parent = i.parent;
    m_closed = i.m_closed;
    m_stepStatus = i.m_stepStatus;
    meshes.IOHandler = IOHandler;
    meshes.parent = this->m_writable.get();
    particles.IOHandler = IOHandler;
    particles.parent = this->m_writable.get();
    return *this;
}

template< typename T >
Iteration&
Iteration::setTime(T newTime)
{
    static_assert(std::is_floating_point< T >::value, "Type of attribute must be floating point");

    setAttribute("time", newTime);
    return *this;
}

template< typename T >
Iteration&
Iteration::setDt(T newDt)
{
    static_assert(std::is_floating_point< T >::value, "Type of attribute must be floating point");

    setAttribute("dt", newDt);
    return *this;
}

double
Iteration::timeUnitSI() const
{
    return getAttribute("timeUnitSI").get< double >();
}

Iteration&
Iteration::setTimeUnitSI(double newTimeUnitSI)
{
    setAttribute("timeUnitSI", newTimeUnitSI);
    return *this;
}

using iterator_t = Container< Iteration, uint64_t >::iterator;

Iteration &
Iteration::close( bool _flush )
{
    using bool_type = unsigned char;
    if( this->IOHandler->m_frontendAccess != Access::READ_ONLY )
    {
        setAttribute< bool_type >( "closed", 1u );
    }
    StepStatus * flag = stepStatus();
    *m_closed = CloseStatus::ClosedInFrontend;
    if( _flush )
    {
<<<<<<< HEAD
        if( *flag == StepStatus::DuringStep )
=======
        /* Find the root point [Series] of this file,
         * meshesPath and particlesPath are stored there */
        Writable *w = this->parent;
        while( w->parent )
            w = w->parent;

        auto s = dynamic_cast< Series* >( w->attributable );
        if( s == nullptr )
            throw std::runtime_error("[Iteration::close] Series* is a nullptr");

        // figure out my iteration number
        uint64_t index;
        bool found = false;
        for( auto const & pair : s->iterations )
>>>>>>> 5ca81c09
        {
            endStep();
            *flag = StepStatus::NoStep;
        }
        else
        {
            // flush things manually
            Series * s = &auxiliary::deref_dynamic_cast< Series >(
                parent->attributable->parent->attributable );
            // figure out my iteration number
            auto begin = myIteration< iterator_t >();
            auto end = begin;
            ++end;

            s->flush_impl( begin, end );
        }
    }
    else
    {
        if( *flag == StepStatus::DuringStep )
        {
            throw std::runtime_error( "Using deferred Iteration::close "
                                      "unimplemented in auto-stepping mode." );
        }
    }
    return *this;
}

bool
Iteration::closed() const
{
    return *m_closed != CloseStatus::Open;
}

bool
Iteration::closedByWriter() const
{
    using bool_type = unsigned char;
    if( containsAttribute( "closed" ) )
    {
        return getAttribute( "closed" ).get< bool_type >() == 0u ? false : true;
    }
    else
    {
        return false;
    }
}

void
Iteration::flushFileBased(std::string const& filename, uint64_t i)
{
<<<<<<< HEAD
    Series * s =
        dynamic_cast< Series * >( parent->attributable->parent->attributable );
=======
    /* Find the root point [Series] of this file,
     * meshesPath and particlesPath are stored there */
    Writable *w = this->parent;
    while( w->parent )
        w = w->parent;

    auto s = dynamic_cast< Series* >( w->attributable );
    if( s == nullptr )
        throw std::runtime_error("[Iteration::flushFileBased] Series* is a nullptr");

>>>>>>> 5ca81c09
    if( !written() )
    {
        /* create file */
        Parameter< Operation::CREATE_FILE > fCreate;
        fCreate.name = filename;
        IOHandler->enqueue(IOTask(s, fCreate));

        /* create basePath */
        Parameter< Operation::CREATE_PATH > pCreate;
        pCreate.path = auxiliary::replace_first(s->basePath(), "%T/", "");
        IOHandler->enqueue(IOTask(&s->iterations, pCreate));

        /* create iteration path */
        pCreate.path = std::to_string(i);
        IOHandler->enqueue(IOTask(this, pCreate));
    } else
    {
        // operations for create mode
        if((IOHandler->m_frontendAccess == Access::CREATE ) &&
           ( (IOHandler->backendName() == "MPI_ADIOS1") || (IOHandler->backendName() == "ADIOS1") ) )
        {
            Parameter< Operation::OPEN_FILE > fOpen;
            fOpen.name = filename;
            IOHandler->enqueue(IOTask(s, fOpen));
            flush();

            return;
        }

        // operations for read/read-write mode
        /* open file */
        Parameter< Operation::OPEN_FILE > fOpen;
        fOpen.name = filename;
        IOHandler->enqueue(IOTask(s, fOpen));

        /* open basePath */
        Parameter< Operation::OPEN_PATH > pOpen;
        pOpen.path = auxiliary::replace_first(s->basePath(), "%T/", "");
        IOHandler->enqueue(IOTask(&s->iterations, pOpen));

        /* open iteration path */
        pOpen.path = std::to_string(i);
        IOHandler->enqueue(IOTask(this, pOpen));
    }

    flush();
}

void
Iteration::flushGroupBased(uint64_t i)
{
    if( !written() )
    {
        /* create iteration path */
        Parameter< Operation::CREATE_PATH > pCreate;
        pCreate.path = std::to_string(i);
        IOHandler->enqueue(IOTask(this, pCreate));
    }

    flush();
}

void
Iteration::flush()
{
    if(IOHandler->m_frontendAccess == Access::READ_ONLY )
    {
        for( auto& m : meshes )
            m.second.flush(m.first);
        for( auto& species : particles )
            species.second.flush(species.first);
    } else
    {
        /* Find the root point [Series] of this file,
         * meshesPath and particlesPath are stored there */
        Writable *w = this->parent;
        while( w->parent )
            w = w->parent;
        auto s = dynamic_cast< Series* >(w->attributable);

        if( !meshes.empty() || s->containsAttribute("meshesPath") )
        {
            if( !s->containsAttribute("meshesPath") )
                s->setMeshesPath("meshes/");
            s->flushMeshesPath();
            meshes.flush(s->meshesPath());
            for( auto& m : meshes )
                m.second.flush(m.first);
        }

        if( !particles.empty() || s->containsAttribute("particlesPath") )
        {
            if( !s->containsAttribute("particlesPath") )
                s->setParticlesPath("particles/");
            s->flushParticlesPath();
            particles.flush(s->particlesPath());
            for( auto& species : particles )
                species.second.flush(species.first);
        }

        flushAttributes();
    }
}

void
Iteration::read()
{
    using DT = Datatype;
    Parameter< Operation::READ_ATT > aRead;

    aRead.name = "dt";
    IOHandler->enqueue(IOTask(this, aRead));
    IOHandler->flush();
    if( *aRead.dtype == DT::FLOAT )
        setDt(Attribute(*aRead.resource).get< float >());
    else if( *aRead.dtype == DT::DOUBLE )
        setDt(Attribute(*aRead.resource).get< double >());
    else
        throw std::runtime_error("Unexpected Attribute datatype for 'dt'");

    aRead.name = "time";
    IOHandler->enqueue(IOTask(this, aRead));
    IOHandler->flush();
    if( *aRead.dtype == DT::FLOAT )
        setTime(Attribute(*aRead.resource).get< float >());
    else if( *aRead.dtype == DT::DOUBLE )
        setTime(Attribute(*aRead.resource).get< double >());
    else
        throw std::runtime_error("Unexpected Attribute datatype for 'time'");

    aRead.name = "timeUnitSI";
    IOHandler->enqueue(IOTask(this, aRead));
    IOHandler->flush();
    if( *aRead.dtype == DT::DOUBLE )
        setTimeUnitSI(Attribute(*aRead.resource).get< double >());
    else
        throw std::runtime_error("Unexpected Attribute datatype for 'timeUnitSI'");

    /* Find the root point [Series] of this file,
     * meshesPath and particlesPath are stored there */
    Writable *w = getWritable(this);
    while( w->parent )
        w = w->parent;
    auto s = dynamic_cast< Series* >(w->attributable);

    Parameter< Operation::LIST_PATHS > pList;
    std::string version = s->openPMD();
    bool hasMeshes = false;
    bool hasParticles = false;
    if( version == "1.0.0" || version == "1.0.1" )
    {
        IOHandler->enqueue(IOTask(this, pList));
        IOHandler->flush();
        hasMeshes = std::count(
            pList.paths->begin(),
            pList.paths->end(),
            auxiliary::replace_last(s->meshesPath(), "/", "")
        ) == 1;
        hasParticles = std::count(
            pList.paths->begin(),
            pList.paths->end(),
            auxiliary::replace_last(s->particlesPath(), "/", "")
        ) == 1;
        pList.paths->clear();
    } else
    {
        hasMeshes = s->containsAttribute("meshesPath");
        hasParticles = s->containsAttribute("particlesPath");
    }

    if( hasMeshes )
    {
        Parameter< Operation::OPEN_PATH > pOpen;
        pOpen.path = s->meshesPath();
        IOHandler->enqueue(IOTask(&meshes, pOpen));

        meshes.readAttributes();

        /* obtain all non-scalar meshes */
        IOHandler->enqueue(IOTask(&meshes, pList));
        IOHandler->flush();

        Parameter< Operation::LIST_ATTS > aList;
        for( auto const& mesh_name : *pList.paths )
        {
            Mesh& m = meshes[mesh_name];
            pOpen.path = mesh_name;
            aList.attributes->clear();
            IOHandler->enqueue(IOTask(&m, pOpen));
            IOHandler->enqueue(IOTask(&m, aList));
            IOHandler->flush();

            auto att_begin = aList.attributes->begin();
            auto att_end = aList.attributes->end();
            auto value = std::find(att_begin, att_end, "value");
            auto shape = std::find(att_begin, att_end, "shape");
            if( value != att_end && shape != att_end )
            {
                MeshRecordComponent& mrc = m[MeshRecordComponent::SCALAR];
                mrc.parent = m.parent;
                IOHandler->enqueue(IOTask(&mrc, pOpen));
                IOHandler->flush();
                *mrc.m_isConstant = true;
            }
            m.read();
        }

        /* obtain all scalar meshes */
        Parameter< Operation::LIST_DATASETS > dList;
        IOHandler->enqueue(IOTask(&meshes, dList));
        IOHandler->flush();

        Parameter< Operation::OPEN_DATASET > dOpen;
        for( auto const& mesh_name : *dList.datasets )
        {
            Mesh& m = meshes[mesh_name];
            dOpen.name = mesh_name;
            IOHandler->enqueue(IOTask(&m, dOpen));
            IOHandler->flush();
            MeshRecordComponent& mrc = m[MeshRecordComponent::SCALAR];
            mrc.parent = m.parent;
            IOHandler->enqueue(IOTask(&mrc, dOpen));
            IOHandler->flush();
            mrc.written() = false;
            mrc.resetDataset(Dataset(*dOpen.dtype, *dOpen.extent));
            mrc.written() = true;
            m.read();
        }
    }

    if( hasParticles )
    {
        Parameter< Operation::OPEN_PATH > pOpen;
        pOpen.path = s->particlesPath();
        IOHandler->enqueue(IOTask(&particles, pOpen));

        particles.readAttributes();

        /* obtain all particle species */
        pList.paths->clear();
        IOHandler->enqueue(IOTask(&particles, pList));
        IOHandler->flush();

        for( auto const& species_name : *pList.paths )
        {
            ParticleSpecies& p = particles[species_name];
            pOpen.path = species_name;
            IOHandler->enqueue(IOTask(&p, pOpen));
            IOHandler->flush();
            p.read();
        }
    }

    readAttributes();
}

AdvanceStatus
Iteration::beginStep()
{
    using IE = IterationEncoding;
    Series & series =
        *dynamic_cast< Series * >( parent->attributable->parent->attributable );
    // Initialize file with this to quiet warnings
    // The following switch is comprehensive
    Attributable * file = this;
    switch( *series.m_iterationEncoding )
    {
        case IE::fileBased:
            file = this;
            break;
        case IE::groupBased:
            file = &series;
            break;
    }
    AdvanceStatus status = series.advance(
        AdvanceMode::BEGINSTEP, *file, myIteration< iterator_t >(), *this );
    if( status != AdvanceStatus::OK )
    {
        return status;
    }

    // re-read -> new datasets might be available
    if( *series.m_iterationEncoding == IE::groupBased &&
        ( this->IOHandler->m_frontendAccess == Access::READ_ONLY ||
          this->IOHandler->m_frontendAccess == Access::READ_WRITE ) )
    {
        bool previous = series.iterations.written();
        series.iterations.written() = false;
        auto oldType = this->IOHandler->m_frontendAccess;
        auto newType =
            const_cast< Access * >( &this->IOHandler->m_frontendAccess );
        *newType = Access::READ_WRITE;
        series.readGroupBased( false );
        *newType = oldType;
        series.iterations.written() = previous;
    }

    return status;
}

void
Iteration::endStep()
{
    using IE = IterationEncoding;
    Series & series =
        *dynamic_cast< Series * >( parent->attributable->parent->attributable );
    // Initialize file with this to quiet warnings
    // The following switch is comprehensive
    Attributable * file = this;
    switch( *series.m_iterationEncoding )
    {
        case IE::fileBased:
            file = this;
            break;
        case IE::groupBased:
            file = &series;
            break;
    }
    // @todo filebased check
    series.advance(
        AdvanceMode::ENDSTEP, *file, myIteration< iterator_t >(), *this );
}

template< typename Iterator >
Iterator
Iteration::myIteration()
{
    Series * s =
        dynamic_cast< Series * >( parent->attributable->parent->attributable );
    for( auto it = s->iterations.begin(); it != s->iterations.end(); ++it )
    {
        if( it->second.m_writable.get() == this->m_writable.get() )
        {
            return it;
        }
    }
    throw std::runtime_error(
        "[Iteration::close] Iteration not found in Series." );
}


StepStatus *
Iteration::stepStatus()
{
    Series * s =
        dynamic_cast< Series * >( parent->attributable->parent->attributable );
    StepStatus * flag = nullptr;;
    switch( *s->m_iterationEncoding )
    {
        using IE = IterationEncoding;
        case IE::fileBased:
            flag = &*this->m_stepStatus;
            break;
        case IE::groupBased:
            flag = &*s->m_stepStatus;
            break;
        default:
            throw std::runtime_error( "[Iteration] unreachable" );
    }
    return flag;
}

bool
Iteration::dirtyRecursive() const
{
    if( dirty() )
    {
        return true;
    }
    for( auto const & pair : particles )
    {
        if( pair.second.dirtyRecursive() )
        {
            return true;
        }
    }
    for( auto const & pair : meshes )
    {
        if( pair.second.dirtyRecursive() )
        {
            return true;
        }
    }
    return false;
}

void
Iteration::linkHierarchy(std::shared_ptr< Writable > const& w)
{
    Attributable::linkHierarchy(w);
    meshes.linkHierarchy(m_writable);
    particles.linkHierarchy(m_writable);
}

template float
Iteration::time< float >() const;
template double
Iteration::time< double >() const;
template long double
Iteration::time< long double >() const;

template float
Iteration::dt< float >() const;
template double
Iteration::dt< double >() const;
template long double
Iteration::dt< long double >() const;

template
Iteration& Iteration::setTime< float >(float time);
template
Iteration& Iteration::setTime< double >(double time);
template
Iteration& Iteration::setTime< long double >(long double time);

template
Iteration& Iteration::setDt< float >(float dt);
template
Iteration& Iteration::setDt< double >(double dt);
template
Iteration& Iteration::setDt< long double >(long double dt);
} // openPMD<|MERGE_RESOLUTION|>--- conflicted
+++ resolved
@@ -119,24 +119,7 @@
     *m_closed = CloseStatus::ClosedInFrontend;
     if( _flush )
     {
-<<<<<<< HEAD
         if( *flag == StepStatus::DuringStep )
-=======
-        /* Find the root point [Series] of this file,
-         * meshesPath and particlesPath are stored there */
-        Writable *w = this->parent;
-        while( w->parent )
-            w = w->parent;
-
-        auto s = dynamic_cast< Series* >( w->attributable );
-        if( s == nullptr )
-            throw std::runtime_error("[Iteration::close] Series* is a nullptr");
-
-        // figure out my iteration number
-        uint64_t index;
-        bool found = false;
-        for( auto const & pair : s->iterations )
->>>>>>> 5ca81c09
         {
             endStep();
             *flag = StepStatus::NoStep;
@@ -188,10 +171,6 @@
 void
 Iteration::flushFileBased(std::string const& filename, uint64_t i)
 {
-<<<<<<< HEAD
-    Series * s =
-        dynamic_cast< Series * >( parent->attributable->parent->attributable );
-=======
     /* Find the root point [Series] of this file,
      * meshesPath and particlesPath are stored there */
     Writable *w = this->parent;
@@ -202,7 +181,6 @@
     if( s == nullptr )
         throw std::runtime_error("[Iteration::flushFileBased] Series* is a nullptr");
 
->>>>>>> 5ca81c09
     if( !written() )
     {
         /* create file */
@@ -530,8 +508,15 @@
 Iterator
 Iteration::myIteration()
 {
-    Series * s =
-        dynamic_cast< Series * >( parent->attributable->parent->attributable );
+    /* Find the root point [Series] of this file,
+        * meshesPath and particlesPath are stored there */
+    Writable *w = this->parent;
+    while( w->parent )
+        w = w->parent;
+
+    auto s = dynamic_cast< Series* >( w->attributable );
+    if( s == nullptr )
+        throw std::runtime_error("[Iteration::close] Series* is a nullptr");
     for( auto it = s->iterations.begin(); it != s->iterations.end(); ++it )
     {
         if( it->second.m_writable.get() == this->m_writable.get() )
